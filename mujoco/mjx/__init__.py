--- conflicted
+++ resolved
@@ -16,11 +16,6 @@
 """Public API for MJX."""
 
 from ._src.forward import euler
-<<<<<<< HEAD
-from ._src.io import make_data
-from ._src.io import put_data
-from ._src.io import put_model
-=======
 from ._src.forward import forward
 from ._src.forward import fwd_acceleration
 from ._src.forward import fwd_position
@@ -29,15 +24,10 @@
 from ._src.io import put_data
 from ._src.io import put_model
 from ._src.passive import passive
->>>>>>> ade9a4bd
 from ._src.smooth import com_pos
 from ._src.smooth import com_vel
 from ._src.smooth import crb
-<<<<<<< HEAD
-from ._src.smooth import factor_m, solve_m
-=======
 from ._src.smooth import factor_m
->>>>>>> ade9a4bd
 from ._src.smooth import kinematics
 from ._src.smooth import rne
 from ._src.smooth import solve_m
