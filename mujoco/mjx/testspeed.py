--- conflicted
+++ resolved
@@ -24,11 +24,7 @@
 import warp as wp
 
 _FUNCTION = flags.DEFINE_enum(
-<<<<<<< HEAD
-  "function", "kinematics", ["kinematics", "com_pos", "crb", "advance"], "the function to run"
-=======
-  "function", "kinematics", ["kinematics", "com_pos", "crb", "factor_m"], "the function to run"
->>>>>>> 50e804a6
+  "function", "kinematics", ["kinematics", "com_pos", "crb", "factor_m", "advance"], "the function to run"
 )
 _MJCF = flags.DEFINE_string(
   "mjcf", None, "path to model `.xml` or `.mjb`", required=True
@@ -66,11 +62,8 @@
     'kinematics': mjx.kinematics,
     'com_pos': mjx.com_pos,
     'crb': mjx.crb,
-<<<<<<< HEAD
     'advance': mjx.advance,
-=======
     'factor_m': mjx.factor_m,
->>>>>>> 50e804a6
   }[_FUNCTION.value]
   jit_time, run_time, steps = mjx.benchmark(
     fn,
