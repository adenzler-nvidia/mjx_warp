# Copyright 2025 The Physics-Next Project Developers
#
# Licensed under the Apache License, Version 2.0 (the "License");
# you may not use this file except in compliance with the License.
# You may obtain a copy of the License at
#
#     http://www.apache.org/licenses/LICENSE-2.0
#
# Unless required by applicable law or agreed to in writing, software
# distributed under the License is distributed on an "AS IS" BASIS,
# WITHOUT WARRANTIES OR CONDITIONS OF ANY KIND, either express or implied.
# See the License for the specific language governing permissions and
# limitations under the License.
# ==============================================================================

"""Run benchmarks on various devices."""

import inspect
from typing import Sequence

from absl import app
from absl import flags
from etils import epath
import warp as wp

import mujoco
from mujoco import mjx

_FUNCTION = flags.DEFINE_enum(
<<<<<<< HEAD
  "function", "kinematics", ["kinematics", "com_pos", "crb", "factor_m", "rne", "euler"], "the function to run"
=======
  "function",
  "kinematics",
  [n for n, _ in inspect.getmembers(mjx, inspect.isfunction)],
  "the function to run",
>>>>>>> ade9a4bd
)
_MJCF = flags.DEFINE_string(
    "mjcf", None, "path to model `.xml` or `.mjb`", required=True
)
_BASE_PATH = flags.DEFINE_string(
    "base_path", None, "base path, defaults to mujoco.mjx resource path"
)
_NSTEP = flags.DEFINE_integer("nstep", 1000, "number of steps per rollout")
_BATCH_SIZE = flags.DEFINE_integer(
    "batch_size", 4096, "number of parallel rollouts"
)
_UNROLL = flags.DEFINE_integer("unroll", 1, "loop unroll length")
_SOLVER = flags.DEFINE_enum(
    "solver", "cg", ["cg", "newton"], "constraint solver"
)
_ITERATIONS = flags.DEFINE_integer(
    "iterations", 1, "number of solver iterations"
)
_LS_ITERATIONS = flags.DEFINE_integer(
    "ls_iterations", 4, "number of linesearch iterations"
)
_IS_SPARSE = flags.DEFINE_bool(
  "is_sparse", True, "if model should create sparse mass matrices"
)
_OUTPUT = flags.DEFINE_enum(
    "output", "text", ["text", "tsv"], "format to print results"
)


def _main(argv: Sequence[str]):
  """Runs testpeed function."""
  wp.init()

  path = epath.resource_path("mujoco.mjx") / "test_data"
  path = _BASE_PATH.value or path
  f = epath.Path(path) / _MJCF.value
  if f.suffix == ".mjb":
    m = mujoco.MjModel.from_binary_path(f.as_posix())
  else:
    m = mujoco.MjModel.from_xml_path(f.as_posix())

  if _IS_SPARSE.value:
    m.opt.jacobian = mujoco.mjtJacobian.mjJAC_SPARSE
  else:
    m.opt.jacobian = mujoco.mjtJacobian.mjJAC_DENSE

  print(
    f"Model nbody: {m.nbody} nv: {m.nv} ngeom: {m.ngeom} is_sparse: {_IS_SPARSE.value}"
  )
  print(f"Rolling out {_NSTEP.value} steps at dt = {m.opt.timestep:.3f}...")
<<<<<<< HEAD
  fn = {
    'kinematics': mjx.kinematics,
    'com_pos': mjx.com_pos,
    'crb': mjx.crb,
    'factor_m': mjx.factor_m,
    'rne': mjx.rne,
    "euler": mjx.euler,
  }[_FUNCTION.value]
  jit_time, run_time, steps = mjx.benchmark(
      fn,
      m,
      _NSTEP.value,
      _BATCH_SIZE.value,
      _UNROLL.value,
      _SOLVER.value,
      _ITERATIONS.value,
      _LS_ITERATIONS.value,
=======
  jit_time, run_time, steps = mjx.benchmark(
    mjx.__dict__[_FUNCTION.value],
    m,
    _NSTEP.value,
    _BATCH_SIZE.value,
    _UNROLL.value,
    _SOLVER.value,
    _ITERATIONS.value,
    _LS_ITERATIONS.value,
>>>>>>> ade9a4bd
  )

  name = argv[0]
  if _OUTPUT.value == "text":
    print(f"""
Summary for {_BATCH_SIZE.value} parallel rollouts

 Total JIT time: {jit_time:.2f} s
 Total simulation time: {run_time:.2f} s
 Total steps per second: {steps / run_time:,.0f}
 Total realtime factor: {steps * m.opt.timestep / run_time:,.2f} x
 Total time per step: {1e6 * run_time / steps:.2f} µs""")
  elif _OUTPUT.value == "tsv":
    name = name.split("/")[-1].replace("testspeed_", "")
    print(f"{name}\tjit: {jit_time:.2f}s\tsteps/second: {steps / run_time:.0f}")


def main():
  app.run(_main)


if __name__ == "__main__":
  main()<|MERGE_RESOLUTION|>--- conflicted
+++ resolved
@@ -27,14 +27,10 @@
 from mujoco import mjx
 
 _FUNCTION = flags.DEFINE_enum(
-<<<<<<< HEAD
-  "function", "kinematics", ["kinematics", "com_pos", "crb", "factor_m", "rne", "euler"], "the function to run"
-=======
   "function",
   "kinematics",
   [n for n, _ in inspect.getmembers(mjx, inspect.isfunction)],
   "the function to run",
->>>>>>> ade9a4bd
 )
 _MJCF = flags.DEFINE_string(
     "mjcf", None, "path to model `.xml` or `.mjb`", required=True
@@ -85,25 +81,6 @@
     f"Model nbody: {m.nbody} nv: {m.nv} ngeom: {m.ngeom} is_sparse: {_IS_SPARSE.value}"
   )
   print(f"Rolling out {_NSTEP.value} steps at dt = {m.opt.timestep:.3f}...")
-<<<<<<< HEAD
-  fn = {
-    'kinematics': mjx.kinematics,
-    'com_pos': mjx.com_pos,
-    'crb': mjx.crb,
-    'factor_m': mjx.factor_m,
-    'rne': mjx.rne,
-    "euler": mjx.euler,
-  }[_FUNCTION.value]
-  jit_time, run_time, steps = mjx.benchmark(
-      fn,
-      m,
-      _NSTEP.value,
-      _BATCH_SIZE.value,
-      _UNROLL.value,
-      _SOLVER.value,
-      _ITERATIONS.value,
-      _LS_ITERATIONS.value,
-=======
   jit_time, run_time, steps = mjx.benchmark(
     mjx.__dict__[_FUNCTION.value],
     m,
@@ -113,7 +90,6 @@
     _SOLVER.value,
     _ITERATIONS.value,
     _LS_ITERATIONS.value,
->>>>>>> ade9a4bd
   )
 
   name = argv[0]
