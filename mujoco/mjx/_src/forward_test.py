"""Tests for forward dynamics functions."""

from absl.testing import absltest
from etils import epath
import mujoco
from mujoco import mjx
import numpy as np
import warp as wp

# tolerance for difference between MuJoCo and MJX smooth calculations - mostly
# due to float precision
_TOLERANCE = 5e-5 


def _assert_eq(a, b, name):
  tol = _TOLERANCE * 10  # avoid test noise
  err_msg = f'mismatch: {name}'
  np.testing.assert_allclose(a, b, err_msg=err_msg, atol=tol, rtol=tol)

<<<<<<< HEAD
class ForwardTest(parameterized.TestCase):
=======

class ForwardTest(absltest.TestCase):
>>>>>>> 6286a2dc

  def _load(self, fname: str, is_sparse: bool = True):
    path = epath.resource_path('mujoco.mjx') / 'test_data' / fname
    mjm = mujoco.MjModel.from_xml_path(path.as_posix())
    mjm.opt.jacobian = is_sparse
    mjd = mujoco.MjData(mjm)
    mujoco.mj_resetDataKeyframe(mjm, mjd, 1)  # reset to stand_on_left_leg
    mjd.qvel = np.random.uniform(low=-0.01, high=0.01, size=mjd.qvel.shape)
    mujoco.mj_forward(mjm, mjd)
    m = mjx.put_model(mjm)
    d = mjx.put_data(mjm, mjd)
    return mjm, mjd, m, d

  def test_fwd_velocity(self):
    """Tests MJX fwd_velocity."""
    _, mjd, m, d = self._load('humanoid/humanoid.xml')
    
    d.actuator_velocity.zero_()
    mjx.fwd_velocity(m, d)

    _assert_eq(d.actuator_velocity.numpy()[0], mjd.actuator_velocity, 'actuator_velocity')
    _assert_eq(d.qfrc_bias.numpy()[0], mjd.qfrc_bias, 'qfrc_bias')

  def test_fwd_acceleration(self):
    """Tests MJX fwd_acceleration."""
    _, mjd, m, d = self._load('humanoid/humanoid.xml', is_sparse=False)

    for arr in (d.qfrc_smooth, d.qacc_smooth):
      arr.zero_()

    mjx.factor_m(m, d, d.qM, d.qLD, d.qLDiagInv) # for dense, get tile cholesky factorization
    mjx.fwd_acceleration(m, d)

    _assert_eq(d.qfrc_smooth.numpy()[0], mjd.qfrc_smooth, 'qfrc_smooth')
    _assert_eq(d.qacc_smooth.numpy()[0], mjd.qacc_smooth, 'qacc_smooth')

  def test_eulerdamp(self):
    path = epath.resource_path('mujoco.mjx') / 'test_data/pendula.xml'
    mjm = mujoco.MjModel.from_xml_path(path.as_posix())
    self.assertTrue((mjm.dof_damping > 0).any())

    '''
    mjd = mujoco.MjData(mjm)
    mjd.qvel[:] = 1.0
    mjd.qacc[:] = 1.0
    mujoco.mj_forward(mjm, mjd)

    m = mjx.put_model(mjm)
    d = mjx.put_data(mjm, mjd)

    mjx.euler(m, d)
    mujoco.mj_Euler(mjm, mjd)

    _assert_eq(d.qpos.numpy()[0], mjd.qpos, 'qpos')
    _assert_eq(d.act.numpy()[0], mjd.act, 'act')
    '''
    # also test sparse
    mjm.opt.jacobian = mujoco.mjtJacobian.mjJAC_SPARSE
    mjd = mujoco.MjData(mjm)
    mjd.qvel[:] = 1.0
    mjd.qacc[:] = 1.0
    mujoco.mj_forward(mjm, mjd)

    m = mjx.put_model(mjm)
    d = mjx.put_data(mjm, mjd)

    mjx.euler(m, d)
    mujoco.mj_Euler(mjm, mjd)

    print(d.qpos)

    _assert_eq(d.qpos.numpy()[0], mjd.qpos, 'qpos')
    _assert_eq(d.act.numpy()[0], mjd.act, 'act')

  def test_disable_eulerdamp(self):
    path = epath.resource_path('mujoco.mjx') / 'test_data/pendula.xml'
    mjm = mujoco.MjModel.from_xml_path(path.as_posix())
    mjm.opt.disableflags = mjm.opt.disableflags | mujoco.mjtDisableBit.mjDSBL_EULERDAMP

    mjd = mujoco.MjData(mjm)
    mujoco.mj_forward(mjm, mjd)
    mjd.qvel[:] = 1.0
    mjd.qacc[:] = 1.0

    m = mjx.put_model(mjm)
    d = mjx.put_data(mjm, mjd)

    mjx.euler(m, d)

    np.testing.assert_allclose(d.qvel.numpy()[0], 1 + mjm.opt.timestep)


if __name__ == '__main__':
  wp.init()
  absltest.main()<|MERGE_RESOLUTION|>--- conflicted
+++ resolved
@@ -17,12 +17,8 @@
   err_msg = f'mismatch: {name}'
   np.testing.assert_allclose(a, b, err_msg=err_msg, atol=tol, rtol=tol)
 
-<<<<<<< HEAD
-class ForwardTest(parameterized.TestCase):
-=======
 
 class ForwardTest(absltest.TestCase):
->>>>>>> 6286a2dc
 
   def _load(self, fname: str, is_sparse: bool = True):
     path = epath.resource_path('mujoco.mjx') / 'test_data' / fname
