--- conflicted
+++ resolved
@@ -28,12 +28,8 @@
     mjm = mujoco.MjModel.from_xml_path(path.as_posix())
     mjm.opt.jacobian = is_sparse
     mjd = mujoco.MjData(mjm)
-<<<<<<< HEAD
-    mujoco.mj_resetDataKeyframe(mjm, mjd, 1)  # reset to stand_on_left_leg
-=======
     mujoco.mj_resetDataKeyframe(mjm, mjd, 1) # reset to stand_on_left_leg
     mjd.qvel = np.random.uniform(low=-0.01, high=0.01, size=mjd.qvel.shape)
->>>>>>> e4db870e
     mujoco.mj_forward(mjm, mjd)
     m = mjx.put_model(mjm)
     d = mjx.put_data(mjm, mjd)
