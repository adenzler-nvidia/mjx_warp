--- conflicted
+++ resolved
@@ -1,22 +1,16 @@
 """Tests for smooth dynamics functions."""
 
 from absl.testing import absltest
-<<<<<<< HEAD
 from absl.testing import parameterized
 from etils import epath
-=======
-from mujoco import mjx
->>>>>>> 04e5f122
 import numpy as np
 import scipy as sp
 import warp as wp
 
-<<<<<<< HEAD
 import mujoco
 from mujoco import mjx
-=======
+
 from . import test_util
->>>>>>> 04e5f122
 
 # tolerance for difference between MuJoCo and MJX smooth calculations - mostly
 # due to float precision
@@ -98,7 +92,6 @@
     mjx.rne(m, d)
     _assert_eq(d.qfrc_bias.numpy()[0], mjd.qfrc_bias, 'qfrc_bias')
 
-<<<<<<< HEAD
   @parameterized.parameters('humanoid/humanoid.xml', 'humanoid/n_humanoids.xml')
   def test_solve_m_sparse(self, fname):
     """Tests solveM (sparse)"""
@@ -150,7 +143,6 @@
     mjd.qacc_smooth = sp.linalg.cho_solve((qLD, False), mjd.qfrc_smooth)
     
     _assert_eq(d.qacc_smooth.numpy()[0], mjd.qacc_smooth, 'qacc_smooth (dense)')
-=======
   def test_com_vel(self):
     """Tests MJX com_vel."""
     _, mjd, m, d = test_util.fixture('pendula.xml')
@@ -162,7 +154,6 @@
     _assert_eq(d.cvel.numpy()[0], mjd.cvel, 'cvel')
     _assert_eq(d.cdof_dot.numpy()[0], mjd.cdof_dot, 'cdof_dot')
 
->>>>>>> 04e5f122
 
 if __name__ == '__main__':
   wp.init()
