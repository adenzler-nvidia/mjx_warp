# Copyright (c) 2025, The Physics-Next Project Developers.
# All rights reserved.
#
# SPDX-License-Identifier: Apache-2.0

"""Tests for smooth dynamics functions."""

from absl.testing import absltest
from absl.testing import parameterized
<<<<<<< HEAD
=======
import mujoco
from mujoco import mjx
>>>>>>> 95d89e2e
import numpy as np
import scipy as sp
import warp as wp

import mujoco
from mujoco import mjx

from . import test_util

# tolerance for difference between MuJoCo and mjWarp smooth calculations - mostly
# due to float precision
_TOLERANCE = 5e-5


def _assert_eq(a, b, name):
  tol = _TOLERANCE * 10  # avoid test noise
  err_msg = f"mismatch: {name}"
  np.testing.assert_allclose(a, b, err_msg=err_msg, atol=tol, rtol=tol)


<<<<<<< HEAD
class SmoothTest(absltest.TestCase):
  def test_kinematics(self):
    """Tests MJX kinematics."""
    _, mjd, m, d = test_util.fixture("pendula.xml")
=======
class SmoothTest(parameterized.TestCase):

  def test_kinematics(self):
    """Tests kinematics."""
    _, mjd, m, d = test_util.fixture('pendula.xml')
>>>>>>> 95d89e2e

    for arr in (d.xanchor, d.xaxis, d.xquat, d.xpos):
      arr.zero_()

    mjx.kinematics(m, d)

    _assert_eq(d.xanchor.numpy()[0], mjd.xanchor, "xanchor")
    _assert_eq(d.xaxis.numpy()[0], mjd.xaxis, "xaxis")
    _assert_eq(d.xquat.numpy()[0], mjd.xquat, "xquat")
    _assert_eq(d.xpos.numpy()[0], mjd.xpos, "xpos")

  def test_com_pos(self):
<<<<<<< HEAD
    """Tests MJX com_pos."""
    _, mjd, m, d = test_util.fixture("pendula.xml")
=======
    """Tests com_pos."""
    _, mjd, m, d = test_util.fixture('pendula.xml')
>>>>>>> 95d89e2e

    for arr in (d.subtree_com, d.cinert, d.cdof):
      arr.zero_()

    mjx.com_pos(m, d)
    _assert_eq(d.subtree_com.numpy()[0], mjd.subtree_com, "subtree_com")
    _assert_eq(d.cinert.numpy()[0], mjd.cinert, "cinert")
    _assert_eq(d.cdof.numpy()[0], mjd.cdof, "cdof")

  def test_crb(self):
<<<<<<< HEAD
    """Tests MJX crb."""
    _, mjd, m, d = test_util.fixture("pendula.xml")
=======
    """Tests crb."""
    _, mjd, m, d = test_util.fixture('pendula.xml')
>>>>>>> 95d89e2e

    d.crb.zero_()

    mjx.crb(m, d)
    _assert_eq(d.crb.numpy()[0], mjd.crb, "crb")
    _assert_eq(d.qM.numpy()[0, 0], mjd.qM, "qM")

<<<<<<< HEAD
  def test_factor_m(self):
    """Tests MJX factor_m."""
    _, mjd, m, d = test_util.fixture("pendula.xml")
=======
  def test_factor_m_sparse(self):
    """Tests factor_m (sparse)."""
    _, mjd, m, d = test_util.fixture('pendula.xml', sparse=True)
>>>>>>> 95d89e2e

    for arr in (d.qLD, d.qLDiagInv):
      arr.zero_()

    mjx.factor_m(m, d, d.qM, d.qLD, d.qLDiagInv)
    _assert_eq(d.qLD.numpy()[0, 0], mjd.qLD, "qLD (sparse)")
    _assert_eq(d.qLDiagInv.numpy()[0], mjd.qLDiagInv, "qLDiagInv")

  def test_factor_m_dense(self):
    """Tests MJX factor_m (dense)."""
<<<<<<< HEAD
    _, mjd, m, d = test_util.fixture("humanoid/humanoid.xml", sparse=False)
=======
    # TODO(team): switch this to pendula.xml and merge with above test
    # after mmacklin's tile_cholesky fixes are in
    _, mjd, m, d = test_util.fixture('humanoid/humanoid.xml', sparse=False)
>>>>>>> 95d89e2e

    qLD = d.qLD.numpy()[0].copy()
    d.qLD.zero_()

<<<<<<< HEAD
    mjx.factor_m(m, d, d.qM, d.qLD)
    _assert_eq(d.qLD.numpy()[0].T, qLD, "qLD (dense)")

  def test_rne(self):
    """Tests MJX rne."""
    _, mjd, m, d = test_util.fixture("pendula.xml")
=======
    mjx.factor_m(m, d)
    _assert_eq(d.qLD.numpy()[0], qLD, 'qLD (dense)')

  @parameterized.parameters(True, False)
  def test_solve_m(self, sparse: bool):
    """Tests solve_m."""
    # TODO(team): switch this to pendula.xml and merge with above test
    # after mmacklin's tile_cholesky fixes are in
    fname = 'pendula.xml' if sparse else 'humanoid/humanoid.xml'
    mjm, mjd, m, d = test_util.fixture(fname, sparse=sparse)

    qfrc_smooth = np.tile(mjd.qfrc_smooth, (1, 1))
    qacc_smooth = np.zeros(shape=(1, mjm.nv,), dtype=float)
    mujoco.mj_solveM(mjm, mjd, qacc_smooth, qfrc_smooth)

    d.qacc_smooth.zero_()

    mjx.solve_m(m, d, d.qacc_smooth, d.qfrc_smooth)
    _assert_eq(d.qacc_smooth.numpy()[0], qacc_smooth[0], 'qacc_smooth')

  def test_rne(self):
    """Tests rne."""
    _, mjd, m, d = test_util.fixture('pendula.xml')
>>>>>>> 95d89e2e

    d.qfrc_bias.zero_()

    mjx.rne(m, d)
    _assert_eq(d.qfrc_bias.numpy()[0], mjd.qfrc_bias, "qfrc_bias")

  def test_solve_m_sparse(self):
    """Tests solveM (sparse)"""
    mjm, mjd, m, d = test_util.fixture("humanoid/humanoid.xml", sparse=True)

    # zero the factorization
    mujoco.mju_zero(mjd.qLD)
    d.qLD.zero_()

    # re-run the factorization
    mujoco.mj_factorM(mjm, mjd)
    mjx.factor_m(m, d, d.qM, d.qLD, d.qLDiagInv)

    _assert_eq(d.qLD.numpy()[0, 0], mjd.qLD, "qLD (sparse)")

    # zero the output
    d.qacc_smooth.zero_()
    mujoco.mju_zero(mjd.qacc_smooth)

    # run the solve
    mjx.solve_m(m, d, d.qLD, d.qLDiagInv, d.qfrc_smooth, d.qacc_smooth)
    mujoco.mj_solveM(
      mjm, mjd, mjd.qacc_smooth.reshape(1, mjm.nv), mjd.qfrc_smooth.reshape(1, mjm.nv)
    )  # why is the order of arguments different here?

    _assert_eq(d.qacc_smooth.numpy()[0], mjd.qacc_smooth, "qacc_smooth (sparse)")

  def test_solve_m_dense(self):
    """Tests solveM (sparse)"""
    mjm, mjd, m, d = test_util.fixture("humanoid/humanoid.xml", sparse=False)

    # construct dense M for comparison
    qM = np.zeros((mjm.nv, mjm.nv))
    mujoco.mj_fullM(mjm, qM, mjd.qM)
    _assert_eq(d.qM.numpy()[0], qM, "qM (dense)")

    # cholesky factor for both
    qLD = np.linalg.cholesky(qM, upper=True)
    mjx.factor_m(m, d, d.qM, d.qLD)

    # sanity comparison
    _assert_eq(d.qLD.numpy()[0].T, qLD, "qLD (dense)")

    # zero the output
    d.qacc_smooth.zero_()
    mujoco.mju_zero(mjd.qacc_smooth)

    # solve
    mjx.solve_m(m, d, d.qLD, d.qLDiagInv, d.qfrc_smooth, d.qacc_smooth)
    mjd.qacc_smooth = sp.linalg.cho_solve((qLD, False), mjd.qfrc_smooth)

    _assert_eq(d.qacc_smooth.numpy()[0], mjd.qacc_smooth, "qacc_smooth (dense)")

  def test_com_vel(self):
<<<<<<< HEAD
    """Tests MJX com_vel."""
    _, mjd, m, d = test_util.fixture("pendula.xml")
=======
    """Tests com_vel."""
    _, mjd, m, d = test_util.fixture('pendula.xml')
>>>>>>> 95d89e2e

    for arr in (d.cvel, d.cdof_dot):
      arr.zero_()

    mjx.com_vel(m, d)
    _assert_eq(d.cvel.numpy()[0], mjd.cvel, "cvel")
    _assert_eq(d.cdof_dot.numpy()[0], mjd.cdof_dot, "cdof_dot")


if __name__ == "__main__":
  wp.init()
  absltest.main()<|MERGE_RESOLUTION|>--- conflicted
+++ resolved
@@ -7,11 +7,8 @@
 
 from absl.testing import absltest
 from absl.testing import parameterized
-<<<<<<< HEAD
-=======
 import mujoco
 from mujoco import mjx
->>>>>>> 95d89e2e
 import numpy as np
 import scipy as sp
 import warp as wp
@@ -32,18 +29,11 @@
   np.testing.assert_allclose(a, b, err_msg=err_msg, atol=tol, rtol=tol)
 
 
-<<<<<<< HEAD
-class SmoothTest(absltest.TestCase):
-  def test_kinematics(self):
-    """Tests MJX kinematics."""
-    _, mjd, m, d = test_util.fixture("pendula.xml")
-=======
 class SmoothTest(parameterized.TestCase):
 
   def test_kinematics(self):
     """Tests kinematics."""
     _, mjd, m, d = test_util.fixture('pendula.xml')
->>>>>>> 95d89e2e
 
     for arr in (d.xanchor, d.xaxis, d.xquat, d.xpos):
       arr.zero_()
@@ -56,13 +46,8 @@
     _assert_eq(d.xpos.numpy()[0], mjd.xpos, "xpos")
 
   def test_com_pos(self):
-<<<<<<< HEAD
-    """Tests MJX com_pos."""
-    _, mjd, m, d = test_util.fixture("pendula.xml")
-=======
     """Tests com_pos."""
     _, mjd, m, d = test_util.fixture('pendula.xml')
->>>>>>> 95d89e2e
 
     for arr in (d.subtree_com, d.cinert, d.cdof):
       arr.zero_()
@@ -73,13 +58,8 @@
     _assert_eq(d.cdof.numpy()[0], mjd.cdof, "cdof")
 
   def test_crb(self):
-<<<<<<< HEAD
-    """Tests MJX crb."""
-    _, mjd, m, d = test_util.fixture("pendula.xml")
-=======
     """Tests crb."""
     _, mjd, m, d = test_util.fixture('pendula.xml')
->>>>>>> 95d89e2e
 
     d.crb.zero_()
 
@@ -87,15 +67,9 @@
     _assert_eq(d.crb.numpy()[0], mjd.crb, "crb")
     _assert_eq(d.qM.numpy()[0, 0], mjd.qM, "qM")
 
-<<<<<<< HEAD
-  def test_factor_m(self):
-    """Tests MJX factor_m."""
-    _, mjd, m, d = test_util.fixture("pendula.xml")
-=======
   def test_factor_m_sparse(self):
     """Tests factor_m (sparse)."""
     _, mjd, m, d = test_util.fixture('pendula.xml', sparse=True)
->>>>>>> 95d89e2e
 
     for arr in (d.qLD, d.qLDiagInv):
       arr.zero_()
@@ -106,25 +80,13 @@
 
   def test_factor_m_dense(self):
     """Tests MJX factor_m (dense)."""
-<<<<<<< HEAD
-    _, mjd, m, d = test_util.fixture("humanoid/humanoid.xml", sparse=False)
-=======
     # TODO(team): switch this to pendula.xml and merge with above test
     # after mmacklin's tile_cholesky fixes are in
     _, mjd, m, d = test_util.fixture('humanoid/humanoid.xml', sparse=False)
->>>>>>> 95d89e2e
 
     qLD = d.qLD.numpy()[0].copy()
     d.qLD.zero_()
 
-<<<<<<< HEAD
-    mjx.factor_m(m, d, d.qM, d.qLD)
-    _assert_eq(d.qLD.numpy()[0].T, qLD, "qLD (dense)")
-
-  def test_rne(self):
-    """Tests MJX rne."""
-    _, mjd, m, d = test_util.fixture("pendula.xml")
-=======
     mjx.factor_m(m, d)
     _assert_eq(d.qLD.numpy()[0], qLD, 'qLD (dense)')
 
@@ -148,7 +110,6 @@
   def test_rne(self):
     """Tests rne."""
     _, mjd, m, d = test_util.fixture('pendula.xml')
->>>>>>> 95d89e2e
 
     d.qfrc_bias.zero_()
 
@@ -208,13 +169,8 @@
     _assert_eq(d.qacc_smooth.numpy()[0], mjd.qacc_smooth, "qacc_smooth (dense)")
 
   def test_com_vel(self):
-<<<<<<< HEAD
-    """Tests MJX com_vel."""
-    _, mjd, m, d = test_util.fixture("pendula.xml")
-=======
     """Tests com_vel."""
     _, mjd, m, d = test_util.fixture('pendula.xml')
->>>>>>> 95d89e2e
 
     for arr in (d.cvel, d.cdof_dot):
       arr.zero_()
