# Copyright 2025 The Physics-Next Project Developers
#
# Licensed under the Apache License, Version 2.0 (the "License");
# you may not use this file except in compliance with the License.
# You may obtain a copy of the License at
#
#     http://www.apache.org/licenses/LICENSE-2.0
#
# Unless required by applicable law or agreed to in writing, software
# distributed under the License is distributed on an "AS IS" BASIS,
# WITHOUT WARRANTIES OR CONDITIONS OF ANY KIND, either express or implied.
# See the License for the specific language governing permissions and
# limitations under the License.
# ==============================================================================

from typing import Optional

import warp as wp

from . import math
from . import passive
from . import smooth

from .types import array2df, array3df
from .types import Model
from .types import Data
from .types import MJ_MINVAL
<<<<<<< HEAD
from .types import MJ_DSBL_EULERDAMP
from .types import MJ_DSBL_ACTUATION
from .types import MJ_DSBL_PASSIVE
from .types import MJ_BIASTYPE_AFFINE
from .types import MJ_GAINTYPE_AFFINE
from .types import MJ_DYNTYPE_NONE
=======
from .types import DisableBit
from .types import JointType
from .types import DynType
>>>>>>> 4bf63750


def _advance(
  m: Model,
  d: Data,
  act_dot: wp.array,
  qacc: wp.array,
  qvel: Optional[wp.array] = None,
) -> Data:
  """Advance state and time given activation derivatives and acceleration."""

  # TODO(team): can we assume static timesteps?

  @wp.kernel
  def next_activation(
    m: Model,
    d: Data,
    act_dot_in: array2df,
  ):
    worldId, actid = wp.tid()

    # get the high/low range for each actuator state
    limited = m.actuator_actlimited[actid]
    range_low = wp.select(limited, -wp.inf, m.actuator_actrange[actid][0])
    range_high = wp.select(limited, wp.inf, m.actuator_actrange[actid][1])

    # get the actual actuation - skip if -1 (means stateless actuator)
    act_adr = m.actuator_actadr[actid]
    if act_adr == -1:
      return

    acts = d.act[worldId]
    acts_dot = act_dot_in[worldId]

    act = acts[act_adr]
    act_dot = acts_dot[act_adr]

    # check dynType
    dyn_type = m.actuator_dyntype[actid]
    dyn_prm = m.actuator_dynprm[actid][0]

    # advance the actuation
    if dyn_type == wp.static(DynType.FILTEREXACT.value):
      tau = wp.select(dyn_prm < MJ_MINVAL, dyn_prm, MJ_MINVAL)
      act = act + act_dot * tau * (1.0 - wp.exp(-m.opt.timestep / tau))
    else:
      act = act + act_dot * m.opt.timestep

    # apply limits
    wp.clamp(act, range_low, range_high)

    acts[act_adr] = act

  @wp.kernel
  def advance_velocities(m: Model, d: Data, qacc: array2df):
    worldId, tid = wp.tid()
    d.qvel[worldId, tid] = d.qvel[worldId, tid] + qacc[worldId, tid] * m.opt.timestep

  @wp.kernel
  def integrate_joint_positions(m: Model, d: Data, qvel_in: array2df):
    worldId, jntid = wp.tid()

    jnt_type = m.jnt_type[jntid]
    qpos_adr = m.jnt_qposadr[jntid]
    dof_adr = m.jnt_dofadr[jntid]
    qpos = d.qpos[worldId]
    qvel = qvel_in[worldId]

    if jnt_type == wp.static(JointType.FREE.value):
      qpos_pos = wp.vec3(qpos[qpos_adr], qpos[qpos_adr + 1], qpos[qpos_adr + 2])
      qvel_lin = wp.vec3(qvel[dof_adr], qvel[dof_adr + 1], qvel[dof_adr + 2])

      qpos_new = qpos_pos + m.opt.timestep * qvel_lin

      qpos_quat = wp.quat(
        qpos[qpos_adr + 3],
        qpos[qpos_adr + 4],
        qpos[qpos_adr + 5],
        qpos[qpos_adr + 6],
      )
      qvel_ang = wp.vec3(qvel[dof_adr + 3], qvel[dof_adr + 4], qvel[dof_adr + 5])

      qpos_quat_new = math.quat_integrate(qpos_quat, qvel_ang, m.opt.timestep)

      qpos[qpos_adr] = qpos_new[0]
      qpos[qpos_adr + 1] = qpos_new[1]
      qpos[qpos_adr + 2] = qpos_new[2]
      qpos[qpos_adr + 3] = qpos_quat_new[0]
      qpos[qpos_adr + 4] = qpos_quat_new[1]
      qpos[qpos_adr + 5] = qpos_quat_new[2]
      qpos[qpos_adr + 6] = qpos_quat_new[3]

    elif jnt_type == wp.static(JointType.BALL.value):  # ball joint
      qpos_quat = wp.quat(
        qpos[qpos_adr],
        qpos[qpos_adr + 1],
        qpos[qpos_adr + 2],
        qpos[qpos_adr + 3],
      )
      qvel_ang = wp.vec3(qvel[dof_adr], qvel[dof_adr + 1], qvel[dof_adr + 2])

      qpos_quat_new = math.quat_integrate(qpos_quat, qvel_ang, m.opt.timestep)

      qpos[qpos_adr] = qpos_quat_new[0]
      qpos[qpos_adr + 1] = qpos_quat_new[1]
      qpos[qpos_adr + 2] = qpos_quat_new[2]
      qpos[qpos_adr + 3] = qpos_quat_new[3]

    else:  # if jnt_type in (JointType.HINGE, JointType.SLIDE):
      qpos[qpos_adr] = qpos[qpos_adr] + m.opt.timestep * qvel[dof_adr]

  # skip if no stateful actuators.
  if m.na:
    wp.launch(next_activation, dim=(d.nworld, m.nu), inputs=[m, d, act_dot])

  wp.launch(advance_velocities, dim=(d.nworld, m.nv), inputs=[m, d, qacc])

  # advance positions with qvel if given, d.qvel otherwise (semi-implicit)
  if qvel is not None:
    qvel_in = qvel
  else:
    qvel_in = d.qvel

  wp.launch(integrate_joint_positions, dim=(d.nworld, m.njnt), inputs=[m, d, qvel_in])

  d.time = d.time + m.opt.timestep
  return d


def euler(m: Model, d: Data) -> Data:
  """Euler integrator, semi-implicit in velocity."""
  # integrate damping implicitly

  def add_damping_sum_qfrc(m: Model, d: Data, is_sparse: bool):
    @wp.kernel
    def add_damping_sum_qfrc_kernel_sparse(m: Model, d: Data):
      worldId, tid = wp.tid()

      dof_Madr = m.dof_Madr[tid]
      d.qM_integration[worldId, 0, dof_Madr] += m.opt.timestep * m.dof_damping[dof_Madr]

      d.qfrc_integration[worldId, tid] = (
        d.qfrc_smooth[worldId, tid] + d.qfrc_constraint[worldId, tid]
      )

    @wp.kernel
    def add_damping_sum_qfrc_kernel_dense(m: Model, d: Data):
      worldid, i, j = wp.tid()

      damping = wp.select(i == j, 0.0, m.opt.timestep * m.dof_damping[i])
      d.qM_integration[worldid, i, j] = d.qM[worldid, i, j] + damping

      if i == 0:
        d.qfrc_integration[worldid, j] = (
          d.qfrc_smooth[worldid, j] + d.qfrc_constraint[worldid, j]
        )

    if is_sparse:
      wp.copy(d.qM_integration, d.qM)
      wp.launch(add_damping_sum_qfrc_kernel_sparse, dim=(d.nworld, m.nv), inputs=[m, d])
    else:
      wp.launch(
        add_damping_sum_qfrc_kernel_dense, dim=(d.nworld, m.nv, m.nv), inputs=[m, d]
      )

  if not m.opt.disableflags & DisableBit.EULERDAMP.value:
    add_damping_sum_qfrc(m, d, m.opt.is_sparse)
    smooth.factor_i(m, d, d.qM_integration, d.qLD_integration, d.qLDiagInv_integration)
    smooth.solve_LD(
      m,
      d,
      d.qLD_integration,
      d.qLDiagInv_integration,
      d.qacc_integration,
      d.qfrc_integration,
    )
    return _advance(m, d, d.act_dot, d.qacc_integration)

  return _advance(m, d, d.act_dot, d.qacc)


def implicit(m: Model, d: Data) -> Data:
  """Integrates fully implicit in velocity."""

  @wp.kernel
  def actuator_bias_gain_vel(m: Model, d: Data, vel: array2df):
    worldid, actid = wp.tid()

    bias_vel = 0.0
    gain_vel = 0.0

    actuator_biastype = m.actuator_biastype[actid]
    actuator_gaintype = m.actuator_gaintype[actid]
    actuator_dyntype = m.actuator_dyntype[actid]

    if actuator_biastype == MJ_BIASTYPE_AFFINE:
      bias_vel = m.actuator_biasprm[actid, 2]

    if actuator_gaintype == MJ_GAINTYPE_AFFINE:
      gain_vel = m.actuator_gainprm[actid, 2]

    ctrl = d.ctrl[worldid, actid]

    if actuator_dyntype != MJ_DYNTYPE_NONE:
      ctrl = d.act[worldid, actid]

    vel[worldid, actid] = bias_vel + gain_vel * ctrl

  def qderiv_actuator_moment(m: Model, d: Data, qderiv: array3df, vel: array2df):

    block_dim = 32
    tilesize = m.nu

    @wp.kernel
    def qderiv_actuator_moment_kernel(m: Model, d: Data, qderiv: array3df, vel: array2df):
      worldid = wp.tid()
      actuator_moment_tile = wp.tile_load(d.actuator_moment[worldid], shape=(tilesize, tilesize))
      actuator_moment_T = wp.tile_transpose(actuator_moment_tile)
      zeros = wp.tile_zeros(shape=(tilesize, tilesize), dtype=wp.float32)
      vel_tile = wp.tile_load(vel[worldid], shape=(tilesize))
      diag = wp.tile_diag_add(zeros, vel_tile)
      amTVel = wp.tile_matmul(actuator_moment_T, diag)
      qderiv_tile = wp.tile_matmul(amTVel, actuator_moment_tile)
      wp.tile_store(qderiv[worldid], qderiv_tile)

    wp.launch_tiled(qderiv_actuator_moment_kernel, dim=(d.nworld), inputs=[m, d, qderiv, vel], block_dim=block_dim)

  @wp.kernel
  def qderiv_add_damping(
    m: Model, d: Data, qderiv: array3df
  ):
    worldid, tid = wp.tid()
    qderiv[worldid, tid, tid] = qderiv[worldid, tid, tid] - m.dof_damping[tid]

  def add_qderiv_sum_qfrc(m: Model, d: Data, qderiv: array3df, is_sparse):

    @wp.kernel
    def add_qderiv_sum_qfrc_kernel_dense(m: Model, d: Data, qderiv: array3df):
      worldid, i, j = wp.tid()

      d.qM_integration[worldid, i, j] = d.qM[worldid, i, j] - m.opt.timestep * qderiv[worldid, i, j]

      if i == 0:
        d.qfrc_integration[worldid, j] = (
          d.qfrc_smooth[worldid, j] + d.qfrc_constraint[worldid, j]
        )

    if is_sparse:
      pass
    else:
      wp.launch(add_qderiv_sum_qfrc_kernel_dense, dim=(d.nworld, m.nv, m.nv), inputs=[m, d, qderiv])


  # do we need this here?
  qderiv = wp.zeros(shape=(d.nworld, m.nv, m.nv), dtype=wp.float32)
  qderiv_filled = False

  # qDeriv += d qfrc_actuator / d qvel
  if not m.opt.disableflags & MJ_DSBL_ACTUATION:
    vel = wp.zeros(shape=(d.nworld, m.nu), dtype=wp.float32)  # todo: remove
    wp.launch(actuator_bias_gain_vel, dim=(d.nworld, m.nu), inputs=[m, d, vel])
    qderiv_filled = True

    qderiv_actuator_moment(m, d, qderiv, vel)

  # qDeriv += d qfrc_passive / d qvel
  if not m.opt.disableflags & MJ_DSBL_PASSIVE:
    # add damping to qderiv
    wp.launch(qderiv_add_damping, dim=(d.nworld, m.nv), inputs=[m, d, qderiv])
    qderiv_filled = True
    # TODO: tendon
    # TODO: fluid drag, not supported in MJX right now

  if qderiv_filled:
    add_qderiv_sum_qfrc(m, d, qderiv, m.opt.is_sparse)
    smooth.factor_i(m, d, d.qM_integration, d.qLD_integration, d.qLDiagInv_integration)
    smooth.solve_LD(m, d, d.qLD_integration, d.qLDiagInv_integration, d.qfrc_integration, d.qacc_integration)
    smooth.solve_LD(m, d, d.qLD_integration, d.qLDiagInv_integration, d.qacc_integration, d.qfrc_integration)

    return _advance(m, d, d.act_dot, d.qacc_integration)

  return _advance(m, d, d.act_dot, d.qacc)


def fwd_position(m: Model, d: Data):
  """Position-dependent computations."""

  smooth.kinematics(m, d)
  smooth.com_pos(m, d)
  # TODO(team): smooth.camlight
  # TODO(team): smooth.tendon
  smooth.crb(m, d)
  smooth.factor_m(m, d)
  # TODO(team): collision_driver.collision
  # TODO(team): constraint.make_constraint
  smooth.transmission(m, d)


def fwd_velocity(m: Model, d: Data):
  """Velocity-dependent computations."""

  # TODO(team): tile operations?
  d.actuator_velocity.zero_()

  @wp.kernel
  def _actuator_velocity(d: Data):
    worldid, actid, dofid = wp.tid()
    moment = d.actuator_moment[worldid, actid]
    qvel = d.qvel[worldid]
    wp.atomic_add(d.actuator_velocity[worldid], actid, moment[dofid] * qvel[dofid])

  wp.launch(_actuator_velocity, dim=(d.nworld, m.nu, m.nv), inputs=[d])

  smooth.com_vel(m, d)
  passive.passive(m, d)
  smooth.rne(m, d)


def fwd_actuation(m: Model, d: Data):
  """Actuation-dependent computations."""
  if not m.nu:
    return

  # TODO support stateful actuators

  @wp.kernel
  def _force(
    m: Model,
    ctrl: array2df,
    # outputs
    force: array2df,
  ):
    worldid, dofid = wp.tid()
    gain = m.actuator_gainprm[dofid, 0]
    bias = m.actuator_biasprm[dofid, 0]
    # TODO support gain types other than FIXED
    c = ctrl[worldid, dofid]
    if m.actuator_ctrllimited[dofid]:
      r = m.actuator_ctrlrange[dofid]
      c = wp.clamp(c, r[0], r[1])
    f = gain * c + bias
    if m.actuator_forcelimited[dofid]:
      r = m.actuator_forcerange[dofid]
      f = wp.clamp(f, r[0], r[1])
    force[worldid, dofid] = f

  wp.launch(
    _force, dim=[d.nworld, m.nu], inputs=[m, d.ctrl], outputs=[d.actuator_force]
  )

  @wp.kernel
  def _qfrc(m: Model, moment: array3df, force: array2df, qfrc: array2df):
    worldid, vid = wp.tid()

    s = float(0.0)
    for uid in range(m.nu):
      # TODO consider using Tile API or transpose moment for better access pattern
      s += moment[worldid, uid, vid] * force[worldid, uid]
    jntid = m.dof_jntid[vid]
    if m.jnt_actfrclimited[jntid]:
      r = m.jnt_actfrcrange[jntid]
      s = wp.clamp(s, r[0], r[1])
    qfrc[worldid, vid] = s

  wp.launch(
    _qfrc,
    dim=(d.nworld, m.nv),
    inputs=[m, d.actuator_moment, d.actuator_force],
    outputs=[d.qfrc_actuator],
  )

  # TODO actuator-level gravity compensation, skip if added as passive force

  return d


def fwd_acceleration(m: Model, d: Data):
  """Add up all non-constraint forces, compute qacc_smooth."""

  qfrc_applied = d.qfrc_applied
  # TODO(team) += support.xfrc_accumulate(m, d)

  @wp.kernel
  def _qfrc_smooth(d: Data, qfrc_applied: wp.array(ndim=2, dtype=wp.float32)):
    worldid, dofid = wp.tid()
    d.qfrc_smooth[worldid, dofid] = (
      d.qfrc_passive[worldid, dofid]
      - d.qfrc_bias[worldid, dofid]
      + d.qfrc_actuator[worldid, dofid]
      + qfrc_applied[worldid, dofid]
    )

  wp.launch(_qfrc_smooth, dim=(d.nworld, m.nv), inputs=[d, qfrc_applied])

  smooth.solve_m(m, d, d.qacc_smooth, d.qfrc_smooth)


def forward(m: Model, d: Data):
  """Forward dynamics."""

  fwd_position(m, d)
  # TODO(team): sensor.sensor_pos
  fwd_velocity(m, d)
  # TODO(team): sensor.sensor_vel
  fwd_actuation(m, d)
  fwd_acceleration(m, d)
  # TODO(team): sensor.sensor_acc

  # if nefc == 0
  wp.copy(d.qacc, d.qacc_smooth)

  # TODO(team): solver.solve<|MERGE_RESOLUTION|>--- conflicted
+++ resolved
@@ -25,18 +25,9 @@
 from .types import Model
 from .types import Data
 from .types import MJ_MINVAL
-<<<<<<< HEAD
-from .types import MJ_DSBL_EULERDAMP
-from .types import MJ_DSBL_ACTUATION
-from .types import MJ_DSBL_PASSIVE
-from .types import MJ_BIASTYPE_AFFINE
-from .types import MJ_GAINTYPE_AFFINE
-from .types import MJ_DYNTYPE_NONE
-=======
 from .types import DisableBit
 from .types import JointType
 from .types import DynType
->>>>>>> 4bf63750
 
 
 def _advance(
