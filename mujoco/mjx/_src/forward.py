--- conflicted
+++ resolved
@@ -1,10 +1,7 @@
 import warp as wp
-<<<<<<< HEAD
 from typing import Optional
 from . import math
-=======
 from . import passive
->>>>>>> 6286a2dc
 from . import smooth
 from . import types
 
