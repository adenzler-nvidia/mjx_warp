--- conflicted
+++ resolved
@@ -21,11 +21,8 @@
 from .types import NUM_GEOM_TYPES
 from typing import Any
 from .types import array3df
-<<<<<<< HEAD
-from . import kernel
-=======
 from .warp_util import event_scope
->>>>>>> eab4705e
+from .warp_util import kernel
 
 
 def is_sparse(m: mujoco.MjModel):
