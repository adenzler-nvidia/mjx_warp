import numpy as np
import warp as wp

import mujoco

from . import support
from . import types


def put_model(mjm: mujoco.MjModel) -> types.Model:
  m = types.Model()
  m.nq = mjm.nq
  m.nv = mjm.nv
<<<<<<< HEAD
  m.na = mjm.na
=======
  m.nu = mjm.nu
>>>>>>> 6286a2dc
  m.nbody = mjm.nbody
  m.njnt = mjm.njnt
  m.ngeom = mjm.ngeom
  m.nsite = mjm.nsite
  m.nmocap = mjm.nmocap
  m.timestep = mjm.opt.timestep
  m.nM = mjm.nM
  m.qpos0 = wp.array(mjm.qpos0, dtype=wp.float32, ndim=1)
  m.qpos_spring = wp.array(mjm.qpos_spring, dtype=wp.float32, ndim=1)

  # body_tree is BFS ordering of body ids
  body_tree, body_depth = {}, np.zeros(mjm.nbody, dtype=int) - 1
  for i in range(mjm.nbody):
    body_depth[i] = body_depth[mjm.body_parentid[i]] + 1
    body_tree.setdefault(body_depth[i], []).append(i)
  # body_leveladr, body_levelsize specify the bounds of level ranges in body_level
  body_levelsize = np.array([len(body_tree[i]) for i in range(len(body_tree))])
  body_leveladr = np.cumsum(np.insert(body_levelsize, 0, 0))[:-1]
  body_tree = sum([body_tree[i] for i in range(len(body_tree))], [])

  qLD_sparse_updates = np.empty(shape=(0, 3), dtype=int)
  qld_dense_tilesize = np.empty(shape=(0,), dtype=int)
  qld_dense_tileid = np.empty(shape=(0,), dtype=int)
  if support.is_sparse(mjm):
    # track qLD updates for factor_m
    qLD_updates, dof_depth = {}, np.zeros(mjm.nv, dtype=int) - 1
    for k in range(mjm.nv):
      dof_depth[k] = dof_depth[mjm.dof_parentid[k]] + 1
      i = mjm.dof_parentid[k]
      Madr_ki = mjm.dof_Madr[k] + 1
      while i > -1:
        qLD_updates.setdefault(dof_depth[i], []).append((i, k, Madr_ki))
        i = mjm.dof_parentid[i]
        Madr_ki += 1

    # qLD_leveladr, qLD_levelsize specify the bounds of level ranges in qLD updates
    qLD_levelsize = np.array([len(qLD_updates[i]) for i in range(len(qLD_updates))])
    qLD_leveladr = np.cumsum(np.insert(qLD_levelsize, 0, 0))[:-1]
    qLD_sparse_updates = np.array(sum([qLD_updates[i] for i in range(len(qLD_updates))], []))
  else:
    # track tile sizes for dense cholesky
    tile_corners = [i for i in range(mjm.nv) if mjm.dof_parentid[i] == -1]
    tiles = {}
    for i in range(len(tile_corners)):
      tile_beg = tile_corners[i]
      tile_end = mjm.nv if i == len(tile_corners) - 1 else tile_corners[i + 1]
      tiles.setdefault(tile_end - tile_beg, []).append(tile_beg)
    # qLD_leveladr, qLD_levelsize specify the bounds of level ranges in cholesky tiles
    qLD_levelsize = np.array([len(tiles[sz]) for sz in sorted(tiles.keys())])
    qLD_leveladr = np.cumsum(np.insert(qLD_levelsize, 0, 0))[:-1]
    qld_dense_tilesize = np.array(sorted(tiles.keys()))
    qld_dense_tileid = np.array(sum([tiles[sz] for sz in sorted(tiles.keys())], []))

  m.body_leveladr = wp.array(
      body_leveladr, dtype=wp.int32, ndim=1, device="cpu"
  )
  m.body_levelsize = wp.array(
      body_levelsize, dtype=wp.int32, ndim=1, device="cpu"
  )
  m.body_tree = wp.array(body_tree, dtype=wp.int32, ndim=1)
  m.qLD_leveladr = wp.array(qLD_leveladr, dtype=wp.int32, ndim=1, device="cpu")
  m.qLD_levelsize = wp.array(qLD_levelsize, dtype=wp.int32, ndim=1, device="cpu")
  m.qLD_sparse_updates = wp.array(qLD_sparse_updates, dtype=wp.vec3i, ndim=1)
  m.qLD_dense_tilesize = wp.array(qld_dense_tilesize, dtype=wp.int32, ndim=1, device="cpu")
  m.qLD_dense_tileid = wp.array(qld_dense_tileid, dtype=wp.int32, ndim=1)
  m.body_dofadr = wp.array(mjm.body_dofadr, dtype=wp.int32, ndim=1)
  m.body_dofnum = wp.array(mjm.body_dofnum, dtype=wp.int32, ndim=1)
  m.body_jntadr = wp.array(mjm.body_jntadr, dtype=wp.int32, ndim=1)
  m.body_jntnum = wp.array(mjm.body_jntnum, dtype=wp.int32, ndim=1)
  m.body_parentid = wp.array(mjm.body_parentid, dtype=wp.int32, ndim=1)
  m.body_mocapid = wp.array(mjm.body_mocapid, dtype=wp.int32, ndim=1)
  m.body_pos = wp.array(mjm.body_pos, dtype=wp.vec3, ndim=1)
  m.body_quat = wp.array(mjm.body_quat, dtype=wp.quat, ndim=1)
  m.body_ipos = wp.array(mjm.body_ipos, dtype=wp.vec3, ndim=1)
  m.body_iquat = wp.array(mjm.body_iquat, dtype=wp.quat, ndim=1)
  m.body_rootid = wp.array(mjm.body_rootid, dtype=wp.int32, ndim=1)
  m.body_inertia = wp.array(mjm.body_inertia, dtype=wp.vec3, ndim=1)
  m.body_mass = wp.array(mjm.body_mass, dtype=wp.float32, ndim=1)
  m.jnt_bodyid = wp.array(mjm.jnt_bodyid, dtype=wp.int32, ndim=1)
  m.jnt_type = wp.array(mjm.jnt_type, dtype=wp.int32, ndim=1)
  m.jnt_qposadr = wp.array(mjm.jnt_qposadr, dtype=wp.int32, ndim=1)
  m.jnt_dofadr = wp.array(mjm.jnt_dofadr, dtype=wp.int32, ndim=1)
  m.jnt_axis = wp.array(mjm.jnt_axis, dtype=wp.vec3, ndim=1)
  m.jnt_pos = wp.array(mjm.jnt_pos, dtype=wp.vec3, ndim=1)
  m.jnt_stiffness = wp.array(mjm.jnt_stiffness, dtype=wp.float32, ndim=1)
  m.geom_pos = wp.array(mjm.geom_pos, dtype=wp.vec3, ndim=1)
  m.geom_quat = wp.array(mjm.geom_quat, dtype=wp.quat, ndim=1)
  m.site_pos = wp.array(mjm.site_pos, dtype=wp.vec3, ndim=1)
  m.site_quat = wp.array(mjm.site_quat, dtype=wp.quat, ndim=1)
  m.dof_bodyid = wp.array(mjm.dof_bodyid, dtype=wp.int32, ndim=1)
  m.dof_jntid = wp.array(mjm.dof_jntid, dtype=wp.int32, ndim=1)
  m.dof_parentid = wp.array(mjm.dof_parentid, dtype=wp.int32, ndim=1)
  m.dof_Madr = wp.array(mjm.dof_Madr, dtype=wp.int32, ndim=1)
  m.dof_armature = wp.array(mjm.dof_armature, dtype=wp.float32, ndim=1)
  m.dof_damping = wp.array(mjm.dof_damping, dtype=wp.float32, ndim=1)
  m.opt.gravity = wp.vec3(mjm.opt.gravity)
  m.opt.is_sparse = support.is_sparse(mjm)
  m.opt.disableflags = mjm.opt.disableflags

  return m


def make_data(mjm: mujoco.MjModel, nworld: int = 1) -> types.Data:
  d = types.Data()
  d.nworld = nworld
  d.time = 0.0

  qpos0 = np.tile(mjm.qpos0, (nworld, 1))
  d.qpos = wp.array(qpos0, dtype=wp.float32, ndim=2)
  d.qvel = wp.zeros((nworld, mjm.nv), dtype=wp.float32, ndim=2)
  d.qfrc_applied = wp.zeros((nworld, mjm.nv), dtype=wp.float32, ndim=2)
  d.mocap_pos = wp.zeros((nworld, mjm.nmocap), dtype=wp.vec3)
  d.mocap_quat = wp.zeros((nworld, mjm.nmocap), dtype=wp.quat)
  d.qacc = wp.zeros((nworld, mjm.nv), dtype=wp.float32)
  d.xanchor = wp.zeros((nworld, mjm.njnt), dtype=wp.vec3)
  d.xaxis = wp.zeros((nworld, mjm.njnt), dtype=wp.vec3)
  d.xmat = wp.zeros((nworld, mjm.nbody), dtype=wp.mat33)
  d.xpos = wp.zeros((nworld, mjm.nbody), dtype=wp.vec3)
  d.xquat = wp.zeros((nworld, mjm.nbody), dtype=wp.quat)
  d.xipos = wp.zeros((nworld, mjm.nbody), dtype=wp.vec3)
  d.ximat = wp.zeros((nworld, mjm.nbody), dtype=wp.mat33)
  d.subtree_com = wp.zeros((nworld, mjm.nbody), dtype=wp.vec3)
  d.geom_xpos = wp.zeros((nworld, mjm.ngeom), dtype=wp.vec3)
  d.geom_xmat = wp.zeros((nworld, mjm.ngeom), dtype=wp.mat33)
  d.site_xpos = wp.zeros((nworld, mjm.nsite), dtype=wp.vec3)
  d.site_xmat = wp.zeros((nworld, mjm.nsite), dtype=wp.mat33)
  d.cinert = wp.zeros((nworld, mjm.nbody), dtype=types.vec10)
  d.cdof = wp.zeros((nworld, mjm.nv), dtype=wp.spatial_vector)
  d.actuator_moment = wp.zeros((nworld, mjm.nu, mjm.nv), dtype=wp.float32)
  d.crb = wp.zeros((nworld, mjm.nbody), dtype=types.vec10)
  if support.is_sparse(mjm):
    d.qM = wp.zeros((nworld, 1, mjm.nM), dtype=wp.float32)
    d.qLD = wp.zeros((nworld, 1, mjm.nM), dtype=wp.float32)
  else:
    d.qM = wp.zeros((nworld, mjm.nv, mjm.nv), dtype=wp.float32)
    d.qLD = wp.zeros((nworld, mjm.nv, mjm.nv), dtype=wp.float32)
  d.qacc = wp.zeros((nworld, mjm.nv), dtype=wp.float32)
  d.act_dot = wp.zeros((nworld, mjm.na), dtype=wp.float32)
  d.qvel = wp.zeros((nworld, mjm.nv), dtype=wp.float32)
  d.act = wp.zeros((nworld, mjm.na), dtype=wp.float32)
  d.qLDiagInv = wp.zeros((nworld, mjm.nv), dtype=wp.float32)
  d.actuator_velocity = wp.zeros((nworld, mjm.nu), dtype=wp.float32)
  d.cvel = wp.zeros((nworld, mjm.nbody), dtype=wp.spatial_vector)
  d.cdof_dot = wp.zeros((nworld, mjm.nv), dtype=wp.spatial_vector)
  d.qfrc_bias = wp.zeros((nworld, mjm.nv), dtype=wp.float32)
  d.qfrc_passive = wp.zeros((nworld, mjm.nv), dtype=wp.float32)
  d.qfrc_spring = wp.zeros((nworld, mjm.nv), dtype=wp.float32)
  d.qfrc_damper = wp.zeros((nworld, mjm.nv), dtype=wp.float32)
  d.qfrc_actuator = wp.zeros((nworld, mjm.nv), dtype=wp.float32)
  d.qfrc_smooth = wp.zeros((nworld, mjm.nv), dtype=wp.float32)
  d.qfrc_constraint = wp.zeros((nworld, mjm.nv), dtype=wp.float32)
  d.qacc_smooth = wp.zeros((nworld, mjm.nv), dtype=wp.float32)

  # internal tmp arrays
  d.qfrc_integration = wp.zeros((nworld, mjm.nv), dtype=wp.float32)
  d.qacc_integration = wp.zeros((nworld, mjm.nv), dtype=wp.float32)
  d.qM_integration = wp.empty_like(d.qM)
  d.qLD_integration = wp.empty_like(d.qLD)
  d.qLDiagInv_integration = wp.empty_like(d.qLDiagInv)

  return d


def put_data(
    mjm: mujoco.MjModel, mjd: mujoco.MjData, nworld: int = 1
) -> types.Data:
  d = types.Data()
  d.nworld = nworld
  d.time = mjd.time

  # TODO(erikfrey): would it be better to tile on the gpu?
  def tile(x):
    return np.tile(x, (nworld,) + (1,) * len(x.shape))

  if support.is_sparse(mjm):
    qM = np.expand_dims(mjd.qM, axis=0)
    qLD = np.expand_dims(mjd.qLD, axis=0)
  else:
    qM = np.zeros((mjm.nv, mjm.nv))
    mujoco.mj_fullM(mjm, qM, mjd.qM)
    qLD = np.linalg.cholesky(qM, upper=True)

  # TODO(taylorhowell): sparse actuator_moment
  actuator_moment = np.zeros((mjm.nu, mjm.nv))
  mujoco.mju_sparse2dense(actuator_moment, mjd.actuator_moment, mjd.moment_rownnz, mjd.moment_rowadr, mjd.moment_colind)

  d.qpos = wp.array(tile(mjd.qpos), dtype=wp.float32, ndim=2)
  d.qvel = wp.array(tile(mjd.qvel), dtype=wp.float32, ndim=2)
  d.qfrc_applied = wp.array(tile(mjd.qfrc_applied), dtype=wp.float32, ndim=2)
  d.mocap_pos = wp.array(tile(mjd.mocap_pos), dtype=wp.vec3, ndim=2)
  d.mocap_quat = wp.array(tile(mjd.mocap_quat), dtype=wp.quat, ndim=2)
  d.qacc = wp.array(tile(mjd.qacc), dtype=wp.float32, ndim=2)
  d.xanchor = wp.array(tile(mjd.xanchor), dtype=wp.vec3, ndim=2)
  d.xaxis = wp.array(tile(mjd.xaxis), dtype=wp.vec3, ndim=2)
  d.xmat = wp.array(tile(mjd.xmat), dtype=wp.mat33, ndim=2)
  d.xpos = wp.array(tile(mjd.xpos), dtype=wp.vec3, ndim=2)
  d.xquat = wp.array(tile(mjd.xquat), dtype=wp.quat, ndim=2)
  d.xipos = wp.array(tile(mjd.xipos), dtype=wp.vec3, ndim=2)
  d.ximat = wp.array(tile(mjd.ximat), dtype=wp.mat33, ndim=2)
  d.subtree_com = wp.array(tile(mjd.subtree_com), dtype=wp.vec3, ndim=2)
  d.geom_xpos = wp.array(tile(mjd.geom_xpos), dtype=wp.vec3, ndim=2)
  d.geom_xmat = wp.array(tile(mjd.geom_xmat), dtype=wp.mat33, ndim=2)
  d.site_xpos = wp.array(tile(mjd.site_xpos), dtype=wp.vec3, ndim=2)
  d.site_xmat = wp.array(tile(mjd.site_xmat), dtype=wp.mat33, ndim=2)
  d.cinert = wp.array(tile(mjd.cinert), dtype=types.vec10, ndim=2)
  d.cdof = wp.array(tile(mjd.cdof), dtype=wp.spatial_vector, ndim=2)
  d.actuator_moment = wp.array(tile_fn(actuator_moment), dtype=wp.float32, ndim=3)
  d.crb = wp.array(tile(mjd.crb), dtype=types.vec10, ndim=2)
  d.qM = wp.array(tile(qM), dtype=wp.float32, ndim=3)
  d.qLD = wp.array(tile(qLD), dtype=wp.float32, ndim=3)
  d.qLDiagInv = wp.array(tile(mjd.qLDiagInv), dtype=wp.float32, ndim=2)
  d.actuator_velocity = wp.array(tile_fn(mjd.actuator_velocity), dtype=wp.float32, ndim=2)
  d.cvel = wp.array(tile(mjd.cvel), dtype=wp.spatial_vector, ndim=2)
  d.cdof_dot = wp.array(tile(mjd.cdof_dot), dtype=wp.spatial_vector, ndim=2)
  d.qfrc_bias = wp.array(tile(mjd.qfrc_bias), dtype=wp.float32, ndim=2)
  d.qfrc_passive = wp.array(tile(mjd.qfrc_passive), dtype=wp.float32, ndim=2)
  d.qfrc_spring = wp.array(tile(mjd.qfrc_spring), dtype=wp.float32, ndim=2)
  d.qfrc_damper = wp.array(tile(mjd.qfrc_damper), dtype=wp.float32, ndim=2)
  d.qfrc_actuator = wp.array(tile(mjd.qfrc_actuator), dtype=wp.float32, ndim=2)
  d.qfrc_smooth = wp.array(tile(mjd.qfrc_smooth), dtype=wp.float32, ndim=2)
  d.qfrc_constraint = wp.array(
      tile(mjd.qfrc_constraint), dtype=wp.float32, ndim=2
  )
  d.qacc_smooth = wp.array(tile(mjd.qacc_smooth), dtype=wp.float32, ndim=2)
  d.act = wp.array(tile(mjd.act), dtype=wp.float32, ndim=2)
  d.act_dot = wp.array(tile(mjd.act_dot), dtype=wp.float32, ndim=2)

  # internal tmp arrays
  d.qfrc_integration = wp.zeros((nworld, mjm.nv), dtype=wp.float32)
  d.qacc_integration = wp.zeros((nworld, mjm.nv), dtype=wp.float32)
  d.qM_integration = wp.empty_like(d.qM)
  d.qLD_integration = wp.empty_like(d.qLD)
  d.qLDiagInv_integration = wp.empty_like(d.qLDiagInv)

  return d<|MERGE_RESOLUTION|>--- conflicted
+++ resolved
@@ -11,11 +11,8 @@
   m = types.Model()
   m.nq = mjm.nq
   m.nv = mjm.nv
-<<<<<<< HEAD
   m.na = mjm.na
-=======
   m.nu = mjm.nu
->>>>>>> 6286a2dc
   m.nbody = mjm.nbody
   m.njnt = mjm.njnt
   m.ngeom = mjm.ngeom
