import warp as wp
import mujoco
import numpy as np

from . import types


def put_model(mjm: mujoco.MjModel) -> types.Model:
  m = types.Model()
  m.nq = mjm.nq
  m.nv = mjm.nv
  m.na = mjm.na
  m.nbody = mjm.nbody
  m.njnt = mjm.njnt
  m.ngeom = mjm.ngeom
  m.nsite = mjm.nsite
  m.nmocap = mjm.nmocap
<<<<<<< HEAD
  m.timestep = mjm.opt.timestep
=======
  m.nM = mjm.nM
>>>>>>> 50e804a6
  m.qpos0 = wp.array(mjm.qpos0, dtype=wp.float32, ndim=2)

  # body_tree is BFS ordering of body ids
  body_tree, body_depth = {}, np.zeros(mjm.nbody, dtype=int) - 1
  for i in range(mjm.nbody):
    body_depth[i] = body_depth[mjm.body_parentid[i]] + 1
    body_tree.setdefault(body_depth[i], []).append(i)
  # body_leveladr, body_levelsize specify the bounds of level ranges in body_level
  body_levelsize = np.array([len(body_tree[i]) for i in range(len(body_tree))])
  body_leveladr = np.cumsum(np.insert(body_levelsize, 0, 0))[:-1]
  body_tree = sum([body_tree[i] for i in range(len(body_tree))], [])

  # track qLD updates for factor_m
  qLD_updates, dof_depth = {}, np.zeros(mjm.nv, dtype=int) - 1
  for k in range(mjm.nv):
    dof_depth[k] = dof_depth[mjm.dof_parentid[k]] + 1
    i = mjm.dof_parentid[k]
    Madr_ki = mjm.dof_Madr[k] + 1
    while i > -1:
      qLD_updates.setdefault(dof_depth[i], []).append((i, k, Madr_ki))
      i = mjm.dof_parentid[i]
      Madr_ki += 1

  # qLD_leveladr, qLD_levelsize specify the bounds of level ranges in qLD updates
  qLD_levelsize = np.array([len(qLD_updates[i]) for i in range(len(qLD_updates))])
  qLD_leveladr = np.cumsum(np.insert(qLD_levelsize, 0, 0))[:-1]
  qLD_updates = np.array(sum([qLD_updates[i] for i in range(len(qLD_updates))], []))

  m.body_leveladr = wp.array(body_leveladr, dtype=wp.int32, ndim=1, device="cpu")
  m.body_levelsize = wp.array(body_levelsize, dtype=wp.int32, ndim=1, device="cpu")
  m.body_tree = wp.array(body_tree, dtype=wp.int32, ndim=1)
  m.qLD_leveladr = wp.array(qLD_leveladr, dtype=wp.int32, ndim=1, device="cpu")
  m.qLD_levelsize = wp.array(qLD_levelsize, dtype=wp.int32, ndim=1, device="cpu")
  m.qLD_updates = wp.array(qLD_updates, dtype=wp.vec3i, ndim=1)
  m.body_jntadr = wp.array(mjm.body_jntadr, dtype=wp.int32, ndim=1)
  m.body_jntnum = wp.array(mjm.body_jntnum, dtype=wp.int32, ndim=1)
  m.body_parentid = wp.array(mjm.body_parentid, dtype=wp.int32, ndim=1)
  m.body_mocapid = wp.array(mjm.body_mocapid, dtype=wp.int32, ndim=1)
  m.body_pos = wp.array(mjm.body_pos, dtype=wp.vec3, ndim=1)
  m.body_quat = wp.array(mjm.body_quat, dtype=wp.quat, ndim=1)
  m.body_ipos = wp.array(mjm.body_ipos, dtype=wp.vec3, ndim=1)
  m.body_iquat = wp.array(mjm.body_iquat, dtype=wp.quat, ndim=1)
  m.body_rootid = wp.array(mjm.body_rootid, dtype=wp.int32, ndim=1)
  m.body_inertia = wp.array(mjm.body_inertia, dtype=wp.vec3, ndim=1)
  m.body_mass = wp.array(mjm.body_mass, dtype=wp.float32, ndim=1)
  m.jnt_bodyid = wp.array(mjm.jnt_bodyid, dtype=wp.int32, ndim=1)
  m.jnt_type = wp.array(mjm.jnt_type, dtype=wp.int32, ndim=1)
  m.jnt_qposadr = wp.array(mjm.jnt_qposadr, dtype=wp.int32, ndim=1)
  m.jnt_dofadr = wp.array(mjm.jnt_dofadr, dtype=wp.int32, ndim=1)
  m.jnt_axis = wp.array(mjm.jnt_axis, dtype=wp.vec3, ndim=1)
  m.jnt_pos = wp.array(mjm.jnt_pos, dtype=wp.vec3, ndim=1)
  m.geom_pos = wp.array(mjm.geom_pos, dtype=wp.vec3, ndim=1)
  m.geom_quat = wp.array(mjm.geom_quat, dtype=wp.quat, ndim=1)
  m.site_pos = wp.array(mjm.site_pos, dtype=wp.vec3, ndim=1)
  m.site_quat = wp.array(mjm.site_quat, dtype=wp.quat, ndim=1)
  m.dof_bodyid = wp.array(mjm.dof_bodyid, dtype=wp.int32, ndim=1)
  m.dof_parentid = wp.array(mjm.dof_parentid, dtype=wp.int32, ndim=1)
  m.dof_Madr = wp.array(mjm.dof_Madr, dtype=wp.int32, ndim=1)
  m.dof_armature = wp.array(mjm.dof_armature, dtype=wp.float32, ndim=1)

  return m


def make_data(mjm: mujoco.MjModel, nworld: int = 1) -> types.Data:
  d = types.Data()
  d.nworld = nworld
  d.time = 0.0

  qpos0 = np.tile(mjm.qpos0, (nworld, 1))
  d.qpos = wp.array(qpos0, dtype=wp.float32, ndim=2)
  d.mocap_pos = wp.zeros((nworld, mjm.nmocap), dtype=wp.vec3)
  d.mocap_quat = wp.zeros((nworld, mjm.nmocap), dtype=wp.quat)
  d.xanchor = wp.zeros((nworld, mjm.njnt), dtype=wp.vec3)
  d.xaxis = wp.zeros((nworld, mjm.njnt), dtype=wp.vec3)
  d.xmat = wp.zeros((nworld, mjm.nbody), dtype=wp.mat33)
  d.xpos = wp.zeros((nworld, mjm.nbody), dtype=wp.vec3)
  d.xquat = wp.zeros((nworld, mjm.nbody), dtype=wp.quat)
  d.xipos = wp.zeros((nworld, mjm.nbody), dtype=wp.vec3)
  d.ximat = wp.zeros((nworld, mjm.nbody), dtype=wp.mat33)
  d.subtree_com = wp.zeros((nworld, mjm.nbody), dtype=wp.vec3)
  d.geom_xpos = wp.zeros((nworld, mjm.ngeom), dtype=wp.vec3)
  d.geom_xmat = wp.zeros((nworld, mjm.ngeom), dtype=wp.mat33)
  d.site_xpos = wp.zeros((nworld, mjm.nsite), dtype=wp.vec3)
  d.site_xmat = wp.zeros((nworld, mjm.nsite), dtype=wp.mat33)
  d.cinert = wp.zeros((nworld, mjm.nbody), dtype=types.vec10)
  d.cdof = wp.zeros((nworld, mjm.nv), dtype=wp.spatial_vector)
  d.crb = wp.zeros((nworld, mjm.nbody), dtype=types.vec10)
  d.qM = wp.zeros((nworld, mjm.nM), dtype=wp.float32)
<<<<<<< HEAD
  d.qacc = wp.zeros((nworld, mjm.nq), dtype=wp.float32)
  d.act_dot = wp.zeros((nworld, mjm.na), dtype=wp.float32)
  d.qvel = wp.zeros((nworld, mjm.nv), dtype=wp.float32)
  d.act = wp.zeros((nworld, mjm.na), dtype=wp.float32)
=======
  d.qLD = wp.zeros((nworld, mjm.nM), dtype=wp.float32)
  d.qLDiagInv = wp.zeros((nworld, mjm.nv), dtype=wp.float32)
>>>>>>> 50e804a6

  return d


def put_data(mjm: mujoco.MjModel, mjd: mujoco.MjData, nworld: int = 1) -> types.Data:
  d = types.Data()
  d.nworld = nworld
  d.time = mjd.time

  # TODO(erikfrey): would it be better to tile on the gpu?
  tile_fn = lambda x: np.tile(x, (nworld,) + (1,) * len(x.shape))

  d.qpos = wp.array(tile_fn(mjd.qpos), dtype=wp.float32, ndim=2)
  d.mocap_pos = wp.array(tile_fn(mjd.mocap_pos), dtype=wp.vec3, ndim=2)
  d.mocap_quat = wp.array(tile_fn(mjd.mocap_quat), dtype=wp.quat, ndim=2)
  d.xanchor = wp.array(tile_fn(mjd.xanchor), dtype=wp.vec3, ndim=2)
  d.xaxis = wp.array(tile_fn(mjd.xaxis), dtype=wp.vec3, ndim=2)
  d.xmat = wp.array(tile_fn(mjd.xmat), dtype=wp.mat33, ndim=2)
  d.xpos = wp.array(tile_fn(mjd.xpos), dtype=wp.vec3, ndim=2)
  d.xquat = wp.array(tile_fn(mjd.xquat), dtype=wp.quat, ndim=2)
  d.xipos = wp.array(tile_fn(mjd.xipos), dtype=wp.vec3, ndim=2)
  d.ximat = wp.array(tile_fn(mjd.ximat), dtype=wp.mat33, ndim=2)
  d.subtree_com = wp.array(tile_fn(mjd.subtree_com), dtype=wp.vec3, ndim=2)
  d.geom_xpos = wp.array(tile_fn(mjd.geom_xpos), dtype=wp.vec3, ndim=2)
  d.geom_xmat = wp.array(tile_fn(mjd.geom_xmat), dtype=wp.mat33, ndim=2)
  d.site_xpos = wp.array(tile_fn(mjd.site_xpos), dtype=wp.vec3, ndim=2)
  d.site_xmat = wp.array(tile_fn(mjd.site_xmat), dtype=wp.mat33, ndim=2)
  d.cinert = wp.array(tile_fn(mjd.cinert), dtype=types.vec10, ndim=2)
  d.cdof = wp.array(tile_fn(mjd.cdof), dtype=wp.spatial_vector, ndim=2)
  d.crb = wp.array(tile_fn(mjd.crb), dtype=types.vec10, ndim=2)
  d.qM = wp.array(tile_fn(mjd.qM), dtype=wp.float32, ndim=2)
<<<<<<< HEAD
  d.qacc = wp.array(tile_fn(mjd.qacc), dtype=wp.float32, ndim=2)
  d.act_dot = wp.array(tile_fn(mjd.act_dot), dtype=wp.float32, ndim=2)
  d.qvel = wp.array(tile_fn(mjd.qvel), dtype=wp.float32, ndim=2)
  d.act = wp.array(tile_fn(mjd.act), dtype=wp.float32, ndim=2)
=======
  d.qLD = wp.array(tile_fn(mjd.qLD), dtype=wp.float32, ndim=2)
  d.qLDiagInv = wp.array(tile_fn(mjd.qLDiagInv), dtype=wp.float32, ndim=2)
>>>>>>> 50e804a6

  return d<|MERGE_RESOLUTION|>--- conflicted
+++ resolved
@@ -15,11 +15,8 @@
   m.ngeom = mjm.ngeom
   m.nsite = mjm.nsite
   m.nmocap = mjm.nmocap
-<<<<<<< HEAD
   m.timestep = mjm.opt.timestep
-=======
   m.nM = mjm.nM
->>>>>>> 50e804a6
   m.qpos0 = wp.array(mjm.qpos0, dtype=wp.float32, ndim=2)
 
   # body_tree is BFS ordering of body ids
@@ -108,15 +105,12 @@
   d.cdof = wp.zeros((nworld, mjm.nv), dtype=wp.spatial_vector)
   d.crb = wp.zeros((nworld, mjm.nbody), dtype=types.vec10)
   d.qM = wp.zeros((nworld, mjm.nM), dtype=wp.float32)
-<<<<<<< HEAD
   d.qacc = wp.zeros((nworld, mjm.nq), dtype=wp.float32)
   d.act_dot = wp.zeros((nworld, mjm.na), dtype=wp.float32)
   d.qvel = wp.zeros((nworld, mjm.nv), dtype=wp.float32)
   d.act = wp.zeros((nworld, mjm.na), dtype=wp.float32)
-=======
   d.qLD = wp.zeros((nworld, mjm.nM), dtype=wp.float32)
   d.qLDiagInv = wp.zeros((nworld, mjm.nv), dtype=wp.float32)
->>>>>>> 50e804a6
 
   return d
 
@@ -148,14 +142,11 @@
   d.cdof = wp.array(tile_fn(mjd.cdof), dtype=wp.spatial_vector, ndim=2)
   d.crb = wp.array(tile_fn(mjd.crb), dtype=types.vec10, ndim=2)
   d.qM = wp.array(tile_fn(mjd.qM), dtype=wp.float32, ndim=2)
-<<<<<<< HEAD
   d.qacc = wp.array(tile_fn(mjd.qacc), dtype=wp.float32, ndim=2)
   d.act_dot = wp.array(tile_fn(mjd.act_dot), dtype=wp.float32, ndim=2)
   d.qvel = wp.array(tile_fn(mjd.qvel), dtype=wp.float32, ndim=2)
   d.act = wp.array(tile_fn(mjd.act), dtype=wp.float32, ndim=2)
-=======
   d.qLD = wp.array(tile_fn(mjd.qLD), dtype=wp.float32, ndim=2)
   d.qLDiagInv = wp.array(tile_fn(mjd.qLDiagInv), dtype=wp.float32, ndim=2)
->>>>>>> 50e804a6
 
   return d