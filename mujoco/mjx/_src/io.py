<<<<<<< HEAD
import numpy as np
=======
# Copyright 2025 The Physics-Next Project Developers
#
# Licensed under the Apache License, Version 2.0 (the "License");
# you may not use this file except in compliance with the License.
# You may obtain a copy of the License at
#
#     http://www.apache.org/licenses/LICENSE-2.0
#
# Unless required by applicable law or agreed to in writing, software
# distributed under the License is distributed on an "AS IS" BASIS,
# WITHOUT WARRANTIES OR CONDITIONS OF ANY KIND, either express or implied.
# See the License for the specific language governing permissions and
# limitations under the License.
# ==============================================================================

>>>>>>> ade9a4bd
import warp as wp

import mujoco
<<<<<<< HEAD
=======
import numpy as np
import warp as wp

import mujoco
>>>>>>> ade9a4bd

from . import support
from . import types


def put_model(mjm: mujoco.MjModel) -> types.Model:
  m = types.Model()
  m.nq = mjm.nq
  m.nv = mjm.nv
  m.na = mjm.na
<<<<<<< HEAD
=======
  m.nu = mjm.nu
>>>>>>> ade9a4bd
  m.nbody = mjm.nbody
  m.njnt = mjm.njnt
  m.ngeom = mjm.ngeom
  m.nsite = mjm.nsite
  m.nmocap = mjm.nmocap
  m.timestep = mjm.opt.timestep
  m.nM = mjm.nM
  m.opt.gravity = wp.vec3(mjm.opt.gravity)
  m.opt.is_sparse = support.is_sparse(mjm)
  m.opt.timestep = mjm.opt.timestep
  m.opt.disableflags = mjm.opt.disableflags

  m.qpos0 = wp.array(mjm.qpos0, dtype=wp.float32, ndim=1)
  m.qpos_spring = wp.array(mjm.qpos_spring, dtype=wp.float32, ndim=1)

  # body_tree is BFS ordering of body ids
  # body_treeadr contains starting index of each body tree level
  bodies, body_depth = {}, np.zeros(mjm.nbody, dtype=int) - 1
  for i in range(mjm.nbody):
    body_depth[i] = body_depth[mjm.body_parentid[i]] + 1
<<<<<<< HEAD
    body_tree.setdefault(body_depth[i], []).append(i)
  # body_leveladr, body_levelsize specify the bounds of level ranges in body_level
  body_levelsize = np.array([len(body_tree[i]) for i in range(len(body_tree))])
  body_leveladr = np.cumsum(np.insert(body_levelsize, 0, 0))[:-1]
  body_tree = sum([body_tree[i] for i in range(len(body_tree))], [])

  # track qLD updates for factor_m
  qLD_updates, dof_depth = {}, np.zeros(mjm.nv, dtype=int) - 1
  for k in range(mjm.nv):
    dof_depth[k] = dof_depth[mjm.dof_parentid[k]] + 1
    i = mjm.dof_parentid[k]
    Madr_ki = mjm.dof_Madr[k] + 1
    while i > -1:
      qLD_updates.setdefault(dof_depth[i], []).append((i, k, Madr_ki))
      i = mjm.dof_parentid[i]
      Madr_ki += 1

  # qLD_leveladr, qLD_levelsize specify the bounds of level ranges in qLD updates
  qLD_levelsize = np.array(
      [len(qLD_updates[i]) for i in range(len(qLD_updates))]
  )
  qLD_leveladr = np.cumsum(np.insert(qLD_levelsize, 0, 0))[:-1]
  qLD_updates = np.array(
      sum([qLD_updates[i] for i in range(len(qLD_updates))], [])
  )

  m.body_leveladr = wp.array(
      body_leveladr, dtype=wp.int32, ndim=1, device="cpu"
  )
  m.body_levelsize = wp.array(
      body_levelsize, dtype=wp.int32, ndim=1, device="cpu"
  )
  m.body_tree = wp.array(body_tree, dtype=wp.int32, ndim=1)
  m.qLD_leveladr = wp.array(qLD_leveladr, dtype=wp.int32, ndim=1, device="cpu")
  m.qLD_levelsize = wp.array(
      qLD_levelsize, dtype=wp.int32, ndim=1, device="cpu"
  )
  m.qLD_updates = wp.array(qLD_updates, dtype=wp.vec3i, ndim=1)
=======
    bodies.setdefault(body_depth[i], []).append(i)
  body_tree = np.concatenate([bodies[i] for i in range(len(bodies))])
  tree_off = [0] + [len(bodies[i]) for i in range(len(bodies))]
  body_treeadr = np.cumsum(tree_off)[:-1]

  m.body_tree = wp.array(body_tree, dtype=wp.int32, ndim=1)
  m.body_treeadr = wp.array(body_treeadr, dtype=wp.int32, ndim=1, device="cpu")

  qLD_update_tree = np.empty(shape=(0, 3), dtype=int)
  qLD_update_treeadr = np.empty(shape=(0,), dtype=int)
  qLD_tile = np.empty(shape=(0,), dtype=int)
  qLD_tileadr = np.empty(shape=(0,), dtype=int)
  qLD_tilesize = np.empty(shape=(0,), dtype=int)

  if support.is_sparse(mjm):
    # qLD_update_tree has dof tree ordering of qLD updates for sparse factor m
    # qLD_update_treeadr contains starting index of each dof tree level
    qLD_updates, dof_depth = {}, np.zeros(mjm.nv, dtype=int) - 1
    for k in range(mjm.nv):
      dof_depth[k] = dof_depth[mjm.dof_parentid[k]] + 1
      i = mjm.dof_parentid[k]
      Madr_ki = mjm.dof_Madr[k] + 1
      while i > -1:
        qLD_updates.setdefault(dof_depth[i], []).append((i, k, Madr_ki))
        i = mjm.dof_parentid[i]
        Madr_ki += 1

    # qLD_treeadr contains starting indicies of each level of sparse updates
    qLD_update_tree = np.concatenate([qLD_updates[i] for i in range(len(qLD_updates))])
    tree_off = [0] + [len(qLD_updates[i]) for i in range(len(qLD_updates))]
    qLD_update_treeadr = np.cumsum(tree_off)[:-1]
  else:
    # qLD_tile has the dof id of each tile in qLD for dense factor m
    # qLD_tileadr contains starting index in qLD_tile of each tile group
    # qLD_tilesize has the square tile size of each tile group
    tile_corners = [i for i in range(mjm.nv) if mjm.dof_parentid[i] == -1]
    tiles = {}
    for i in range(len(tile_corners)):
      tile_beg = tile_corners[i]
      tile_end = mjm.nv if i == len(tile_corners) - 1 else tile_corners[i + 1]
      tiles.setdefault(tile_end - tile_beg, []).append(tile_beg)
    qLD_tile = np.concatenate([tiles[sz] for sz in sorted(tiles.keys())])
    tile_off = [0] + [len(tiles[sz]) for sz in sorted(tiles.keys())]
    qLD_tileadr = np.cumsum(tile_off)[:-1]
    qLD_tilesize = np.array(sorted(tiles.keys()))

  m.qLD_update_tree = wp.array(qLD_update_tree, dtype=wp.vec3i, ndim=1)
  m.qLD_update_treeadr = wp.array(
    qLD_update_treeadr, dtype=wp.int32, ndim=1, device="cpu"
  )
  m.qLD_tile = wp.array(qLD_tile, dtype=wp.int32, ndim=1)
  m.qLD_tileadr = wp.array(qLD_tileadr, dtype=wp.int32, ndim=1, device="cpu")
  m.qLD_tilesize = wp.array(qLD_tilesize, dtype=wp.int32, ndim=1, device="cpu")
>>>>>>> ade9a4bd
  m.body_dofadr = wp.array(mjm.body_dofadr, dtype=wp.int32, ndim=1)
  m.body_dofnum = wp.array(mjm.body_dofnum, dtype=wp.int32, ndim=1)
  m.body_jntadr = wp.array(mjm.body_jntadr, dtype=wp.int32, ndim=1)
  m.body_jntnum = wp.array(mjm.body_jntnum, dtype=wp.int32, ndim=1)
  m.body_parentid = wp.array(mjm.body_parentid, dtype=wp.int32, ndim=1)
  m.body_mocapid = wp.array(mjm.body_mocapid, dtype=wp.int32, ndim=1)
  m.body_pos = wp.array(mjm.body_pos, dtype=wp.vec3, ndim=1)
  m.body_quat = wp.array(mjm.body_quat, dtype=wp.quat, ndim=1)
  m.body_ipos = wp.array(mjm.body_ipos, dtype=wp.vec3, ndim=1)
  m.body_iquat = wp.array(mjm.body_iquat, dtype=wp.quat, ndim=1)
  m.body_rootid = wp.array(mjm.body_rootid, dtype=wp.int32, ndim=1)
  m.body_inertia = wp.array(mjm.body_inertia, dtype=wp.vec3, ndim=1)
  m.body_mass = wp.array(mjm.body_mass, dtype=wp.float32, ndim=1)
  m.jnt_bodyid = wp.array(mjm.jnt_bodyid, dtype=wp.int32, ndim=1)
  m.jnt_type = wp.array(mjm.jnt_type, dtype=wp.int32, ndim=1)
  m.jnt_qposadr = wp.array(mjm.jnt_qposadr, dtype=wp.int32, ndim=1)
  m.jnt_dofadr = wp.array(mjm.jnt_dofadr, dtype=wp.int32, ndim=1)
  m.jnt_axis = wp.array(mjm.jnt_axis, dtype=wp.vec3, ndim=1)
  m.jnt_pos = wp.array(mjm.jnt_pos, dtype=wp.vec3, ndim=1)
  m.jnt_stiffness = wp.array(mjm.jnt_stiffness, dtype=wp.float32, ndim=1)
  m.geom_pos = wp.array(mjm.geom_pos, dtype=wp.vec3, ndim=1)
  m.geom_quat = wp.array(mjm.geom_quat, dtype=wp.quat, ndim=1)
  m.site_pos = wp.array(mjm.site_pos, dtype=wp.vec3, ndim=1)
  m.site_quat = wp.array(mjm.site_quat, dtype=wp.quat, ndim=1)
  m.dof_bodyid = wp.array(mjm.dof_bodyid, dtype=wp.int32, ndim=1)
  m.dof_jntid = wp.array(mjm.dof_jntid, dtype=wp.int32, ndim=1)
  m.dof_parentid = wp.array(mjm.dof_parentid, dtype=wp.int32, ndim=1)
  m.dof_Madr = wp.array(mjm.dof_Madr, dtype=wp.int32, ndim=1)
  m.dof_armature = wp.array(mjm.dof_armature, dtype=wp.float32, ndim=1)
  m.dof_damping = wp.array(mjm.dof_damping, dtype=wp.float32, ndim=1)
<<<<<<< HEAD
  m.opt.gravity = wp.vec3(mjm.opt.gravity)
  m.opt.is_sparse = support.is_sparse(mjm)
  m.opt.disableflags = mjm.opt.disableflags
=======
>>>>>>> ade9a4bd

  return m


def make_data(mjm: mujoco.MjModel, nworld: int = 1) -> types.Data:
  d = types.Data()
  d.nworld = nworld
  d.time = 0.0

  qpos0 = np.tile(mjm.qpos0, (nworld, 1))
  d.qpos = wp.array(qpos0, dtype=wp.float32, ndim=2)
  d.qvel = wp.zeros((nworld, mjm.nv), dtype=wp.float32, ndim=2)
  d.qfrc_applied = wp.zeros((nworld, mjm.nv), dtype=wp.float32, ndim=2)
  d.mocap_pos = wp.zeros((nworld, mjm.nmocap), dtype=wp.vec3)
  d.mocap_quat = wp.zeros((nworld, mjm.nmocap), dtype=wp.quat)
  d.qacc = wp.zeros((nworld, mjm.nv), dtype=wp.float32)
  d.xanchor = wp.zeros((nworld, mjm.njnt), dtype=wp.vec3)
  d.xaxis = wp.zeros((nworld, mjm.njnt), dtype=wp.vec3)
  d.xmat = wp.zeros((nworld, mjm.nbody), dtype=wp.mat33)
  d.xpos = wp.zeros((nworld, mjm.nbody), dtype=wp.vec3)
  d.xquat = wp.zeros((nworld, mjm.nbody), dtype=wp.quat)
  d.xipos = wp.zeros((nworld, mjm.nbody), dtype=wp.vec3)
  d.ximat = wp.zeros((nworld, mjm.nbody), dtype=wp.mat33)
  d.subtree_com = wp.zeros((nworld, mjm.nbody), dtype=wp.vec3)
  d.geom_xpos = wp.zeros((nworld, mjm.ngeom), dtype=wp.vec3)
  d.geom_xmat = wp.zeros((nworld, mjm.ngeom), dtype=wp.mat33)
  d.site_xpos = wp.zeros((nworld, mjm.nsite), dtype=wp.vec3)
  d.site_xmat = wp.zeros((nworld, mjm.nsite), dtype=wp.mat33)
  d.cinert = wp.zeros((nworld, mjm.nbody), dtype=types.vec10)
  d.cdof = wp.zeros((nworld, mjm.nv), dtype=wp.spatial_vector)
  d.actuator_moment = wp.zeros((nworld, mjm.nu, mjm.nv), dtype=wp.float32)
  d.crb = wp.zeros((nworld, mjm.nbody), dtype=types.vec10)
  if support.is_sparse(mjm):
    d.qM = wp.zeros((nworld, 1, mjm.nM), dtype=wp.float32)
    d.qLD = wp.zeros((nworld, 1, mjm.nM), dtype=wp.float32)
  else:
    d.qM = wp.zeros((nworld, mjm.nv, mjm.nv), dtype=wp.float32)
    d.qLD = wp.zeros((nworld, mjm.nv, mjm.nv), dtype=wp.float32)
<<<<<<< HEAD
  d.qacc = wp.zeros((nworld, mjm.nv), dtype=wp.float32)
  d.qacc_smooth = wp.zeros((nworld, mjm.nv), dtype=wp.float32)
  d.act_dot = wp.zeros((nworld, mjm.na), dtype=wp.float32)
  d.qvel = wp.zeros((nworld, mjm.nv), dtype=wp.float32)
=======
  d.act_dot = wp.zeros((nworld, mjm.na), dtype=wp.float32)
>>>>>>> ade9a4bd
  d.act = wp.zeros((nworld, mjm.na), dtype=wp.float32)
  d.qLDiagInv = wp.zeros((nworld, mjm.nv), dtype=wp.float32)
  d.actuator_velocity = wp.zeros((nworld, mjm.nu), dtype=wp.float32)
  d.cvel = wp.zeros((nworld, mjm.nbody), dtype=wp.spatial_vector)
  d.cdof_dot = wp.zeros((nworld, mjm.nv), dtype=wp.spatial_vector)
  d.qfrc_bias = wp.zeros((nworld, mjm.nv), dtype=wp.float32)
<<<<<<< HEAD
  d.qfrc_smooth = wp.zeros((nworld, mjm.nv), dtype=wp.float32)
  d.qfrc_constraint = wp.zeros((nworld, mjm.nv), dtype=wp.float32)
=======
  d.qfrc_passive = wp.zeros((nworld, mjm.nv), dtype=wp.float32)
  d.qfrc_spring = wp.zeros((nworld, mjm.nv), dtype=wp.float32)
  d.qfrc_damper = wp.zeros((nworld, mjm.nv), dtype=wp.float32)
  d.qfrc_actuator = wp.zeros((nworld, mjm.nv), dtype=wp.float32)
  d.qfrc_smooth = wp.zeros((nworld, mjm.nv), dtype=wp.float32)
  d.qfrc_constraint = wp.zeros((nworld, mjm.nv), dtype=wp.float32)
  d.qacc_smooth = wp.zeros((nworld, mjm.nv), dtype=wp.float32)
>>>>>>> ade9a4bd

  # internal tmp arrays
  d.qfrc_integration = wp.zeros((nworld, mjm.nv), dtype=wp.float32)
  d.qacc_integration = wp.zeros((nworld, mjm.nv), dtype=wp.float32)
<<<<<<< HEAD
  d.qM_integration = wp.empty_like(d.qM)
  d.qLD_integration = wp.empty_like(d.qLD)
  d.qLDiagInv_integration = wp.empty_like(d.qLDiagInv)
=======
  d.qM_integration = wp.zeros_like(d.qM)
  d.qLD_integration = wp.zeros_like(d.qLD)
  d.qLDiagInv_integration = wp.zeros_like(d.qLDiagInv)
>>>>>>> ade9a4bd

  return d


def put_data(
    mjm: mujoco.MjModel, mjd: mujoco.MjData, nworld: int = 1
) -> types.Data:
  d = types.Data()
  d.nworld = nworld
  d.time = mjd.time

  # TODO(erikfrey): would it be better to tile on the gpu?
  def tile(x):
    return np.tile(x, (nworld,) + (1,) * len(x.shape))

  if support.is_sparse(mjm):
    qM = np.expand_dims(mjd.qM, axis=0)
    qLD = np.expand_dims(mjd.qLD, axis=0)
  else:
    qM = np.zeros((mjm.nv, mjm.nv))
    mujoco.mj_fullM(mjm, qM, mjd.qM)
<<<<<<< HEAD
    qLD = np.linalg.cholesky(qM, upper=True)

  d.qpos = wp.array(tile_fn(mjd.qpos), dtype=wp.float32, ndim=2)
  d.qvel = wp.array(tile_fn(mjd.qvel), dtype=wp.float32, ndim=2)
  d.mocap_pos = wp.array(tile_fn(mjd.mocap_pos), dtype=wp.vec3, ndim=2)
  d.mocap_quat = wp.array(tile_fn(mjd.mocap_quat), dtype=wp.quat, ndim=2)
  d.xanchor = wp.array(tile_fn(mjd.xanchor), dtype=wp.vec3, ndim=2)
  d.xaxis = wp.array(tile_fn(mjd.xaxis), dtype=wp.vec3, ndim=2)
  d.xmat = wp.array(tile_fn(mjd.xmat), dtype=wp.mat33, ndim=2)
  d.xpos = wp.array(tile_fn(mjd.xpos), dtype=wp.vec3, ndim=2)
  d.xquat = wp.array(tile_fn(mjd.xquat), dtype=wp.quat, ndim=2)
  d.xipos = wp.array(tile_fn(mjd.xipos), dtype=wp.vec3, ndim=2)
  d.ximat = wp.array(tile_fn(mjd.ximat), dtype=wp.mat33, ndim=2)
  d.subtree_com = wp.array(tile_fn(mjd.subtree_com), dtype=wp.vec3, ndim=2)
  d.geom_xpos = wp.array(tile_fn(mjd.geom_xpos), dtype=wp.vec3, ndim=2)
  d.geom_xmat = wp.array(tile_fn(mjd.geom_xmat), dtype=wp.mat33, ndim=2)
  d.site_xpos = wp.array(tile_fn(mjd.site_xpos), dtype=wp.vec3, ndim=2)
  d.site_xmat = wp.array(tile_fn(mjd.site_xmat), dtype=wp.mat33, ndim=2)
  d.cinert = wp.array(tile_fn(mjd.cinert), dtype=types.vec10, ndim=2)
  d.cdof = wp.array(tile_fn(mjd.cdof), dtype=wp.spatial_vector, ndim=2)
  d.crb = wp.array(tile_fn(mjd.crb), dtype=types.vec10, ndim=2)
  d.qM = wp.array(tile_fn(qM), dtype=wp.float32, ndim=3)
  d.qLD = wp.array(tile_fn(qLD), dtype=wp.float32, ndim=3)
  d.qacc = wp.array(tile_fn(mjd.qacc), dtype=wp.float32, ndim=2)
  d.qacc_smooth = wp.array(tile_fn(mjd.qacc_smooth), dtype=wp.float32, ndim=2)
  d.act_dot = wp.array(tile_fn(mjd.act_dot), dtype=wp.float32, ndim=2)
  d.qvel = wp.array(tile_fn(mjd.qvel), dtype=wp.float32, ndim=2)
  d.act = wp.array(tile_fn(mjd.act), dtype=wp.float32, ndim=2)
  d.qLDiagInv = wp.array(tile_fn(mjd.qLDiagInv), dtype=wp.float32, ndim=2)
  d.cvel = wp.array(tile_fn(mjd.cvel), dtype=wp.spatial_vector, ndim=2)
  d.cdof_dot = wp.array(tile_fn(mjd.cdof_dot), dtype=wp.spatial_vector, ndim=2)
  d.qfrc_bias = wp.array(tile_fn(mjd.qfrc_bias), dtype=wp.float32, ndim=2)
  d.qfrc_smooth = wp.array(tile_fn(mjd.qfrc_smooth), dtype=wp.float32, ndim=2)
  d.qfrc_constraint = wp.array(
      tile_fn(mjd.qfrc_constraint), dtype=wp.float32, ndim=2
  )

  # internal tmp arrays
  d.qfrc_integration = wp.zeros((nworld, mjm.nv), dtype=wp.float32)
  d.qacc_integration = wp.zeros((nworld, mjm.nv), dtype=wp.float32)
  d.qM_integration = wp.empty_like(d.qM)
  d.qLD_integration = wp.empty_like(d.qLD)
  d.qLDiagInv_integration = wp.empty_like(d.qLDiagInv)
=======
    qLD = np.linalg.cholesky(qM)

  # TODO(taylorhowell): sparse actuator_moment
  actuator_moment = np.zeros((mjm.nu, mjm.nv))
  mujoco.mju_sparse2dense(
    actuator_moment,
    mjd.actuator_moment,
    mjd.moment_rownnz,
    mjd.moment_rowadr,
    mjd.moment_colind,
  )

  d.qpos = wp.array(tile(mjd.qpos), dtype=wp.float32, ndim=2)
  d.qvel = wp.array(tile(mjd.qvel), dtype=wp.float32, ndim=2)
  d.qfrc_applied = wp.array(tile(mjd.qfrc_applied), dtype=wp.float32, ndim=2)
  d.mocap_pos = wp.array(tile(mjd.mocap_pos), dtype=wp.vec3, ndim=2)
  d.mocap_quat = wp.array(tile(mjd.mocap_quat), dtype=wp.quat, ndim=2)
  d.qacc = wp.array(tile(mjd.qacc), dtype=wp.float32, ndim=2)
  d.xanchor = wp.array(tile(mjd.xanchor), dtype=wp.vec3, ndim=2)
  d.xaxis = wp.array(tile(mjd.xaxis), dtype=wp.vec3, ndim=2)
  d.xmat = wp.array(tile(mjd.xmat), dtype=wp.mat33, ndim=2)
  d.xpos = wp.array(tile(mjd.xpos), dtype=wp.vec3, ndim=2)
  d.xquat = wp.array(tile(mjd.xquat), dtype=wp.quat, ndim=2)
  d.xipos = wp.array(tile(mjd.xipos), dtype=wp.vec3, ndim=2)
  d.ximat = wp.array(tile(mjd.ximat), dtype=wp.mat33, ndim=2)
  d.subtree_com = wp.array(tile(mjd.subtree_com), dtype=wp.vec3, ndim=2)
  d.geom_xpos = wp.array(tile(mjd.geom_xpos), dtype=wp.vec3, ndim=2)
  d.geom_xmat = wp.array(tile(mjd.geom_xmat), dtype=wp.mat33, ndim=2)
  d.site_xpos = wp.array(tile(mjd.site_xpos), dtype=wp.vec3, ndim=2)
  d.site_xmat = wp.array(tile(mjd.site_xmat), dtype=wp.mat33, ndim=2)
  d.cinert = wp.array(tile(mjd.cinert), dtype=types.vec10, ndim=2)
  d.cdof = wp.array(tile(mjd.cdof), dtype=wp.spatial_vector, ndim=2)
  d.actuator_moment = wp.array(tile(actuator_moment), dtype=wp.float32, ndim=3)
  d.crb = wp.array(tile(mjd.crb), dtype=types.vec10, ndim=2)
  d.qM = wp.array(tile(qM), dtype=wp.float32, ndim=3)
  d.qLD = wp.array(tile(qLD), dtype=wp.float32, ndim=3)
  d.qLDiagInv = wp.array(tile(mjd.qLDiagInv), dtype=wp.float32, ndim=2)
  d.actuator_velocity = wp.array(tile(mjd.actuator_velocity), dtype=wp.float32, ndim=2)
  d.cvel = wp.array(tile(mjd.cvel), dtype=wp.spatial_vector, ndim=2)
  d.cdof_dot = wp.array(tile(mjd.cdof_dot), dtype=wp.spatial_vector, ndim=2)
  d.qfrc_bias = wp.array(tile(mjd.qfrc_bias), dtype=wp.float32, ndim=2)
  d.qfrc_passive = wp.array(tile(mjd.qfrc_passive), dtype=wp.float32, ndim=2)
  d.qfrc_spring = wp.array(tile(mjd.qfrc_spring), dtype=wp.float32, ndim=2)
  d.qfrc_damper = wp.array(tile(mjd.qfrc_damper), dtype=wp.float32, ndim=2)
  d.qfrc_actuator = wp.array(tile(mjd.qfrc_actuator), dtype=wp.float32, ndim=2)
  d.qfrc_smooth = wp.array(tile(mjd.qfrc_smooth), dtype=wp.float32, ndim=2)
  d.qfrc_constraint = wp.array(tile(mjd.qfrc_constraint), dtype=wp.float32, ndim=2)
  d.qacc_smooth = wp.array(tile(mjd.qacc_smooth), dtype=wp.float32, ndim=2)
  d.act = wp.array(tile(mjd.act), dtype=wp.float32, ndim=2)
  d.act_dot = wp.array(tile(mjd.act_dot), dtype=wp.float32, ndim=2)

  # internal tmp arrays
  d.qfrc_integration = wp.zeros((nworld, mjm.nv), dtype=wp.float32)
  d.qacc_integration = wp.zeros((nworld, mjm.nv), dtype=wp.float32)
  d.qM_integration = wp.zeros_like(d.qM)
  d.qLD_integration = wp.zeros_like(d.qLD)
  d.qLDiagInv_integration = wp.zeros_like(d.qLDiagInv)
>>>>>>> ade9a4bd

  return d<|MERGE_RESOLUTION|>--- conflicted
+++ resolved
@@ -1,6 +1,3 @@
-<<<<<<< HEAD
-import numpy as np
-=======
 # Copyright 2025 The Physics-Next Project Developers
 #
 # Licensed under the Apache License, Version 2.0 (the "License");
@@ -16,17 +13,12 @@
 # limitations under the License.
 # ==============================================================================
 
->>>>>>> ade9a4bd
 import warp as wp
-
 import mujoco
-<<<<<<< HEAD
-=======
 import numpy as np
 import warp as wp
 
 import mujoco
->>>>>>> ade9a4bd
 
 from . import support
 from . import types
@@ -37,10 +29,7 @@
   m.nq = mjm.nq
   m.nv = mjm.nv
   m.na = mjm.na
-<<<<<<< HEAD
-=======
   m.nu = mjm.nu
->>>>>>> ade9a4bd
   m.nbody = mjm.nbody
   m.njnt = mjm.njnt
   m.ngeom = mjm.ngeom
@@ -61,46 +50,6 @@
   bodies, body_depth = {}, np.zeros(mjm.nbody, dtype=int) - 1
   for i in range(mjm.nbody):
     body_depth[i] = body_depth[mjm.body_parentid[i]] + 1
-<<<<<<< HEAD
-    body_tree.setdefault(body_depth[i], []).append(i)
-  # body_leveladr, body_levelsize specify the bounds of level ranges in body_level
-  body_levelsize = np.array([len(body_tree[i]) for i in range(len(body_tree))])
-  body_leveladr = np.cumsum(np.insert(body_levelsize, 0, 0))[:-1]
-  body_tree = sum([body_tree[i] for i in range(len(body_tree))], [])
-
-  # track qLD updates for factor_m
-  qLD_updates, dof_depth = {}, np.zeros(mjm.nv, dtype=int) - 1
-  for k in range(mjm.nv):
-    dof_depth[k] = dof_depth[mjm.dof_parentid[k]] + 1
-    i = mjm.dof_parentid[k]
-    Madr_ki = mjm.dof_Madr[k] + 1
-    while i > -1:
-      qLD_updates.setdefault(dof_depth[i], []).append((i, k, Madr_ki))
-      i = mjm.dof_parentid[i]
-      Madr_ki += 1
-
-  # qLD_leveladr, qLD_levelsize specify the bounds of level ranges in qLD updates
-  qLD_levelsize = np.array(
-      [len(qLD_updates[i]) for i in range(len(qLD_updates))]
-  )
-  qLD_leveladr = np.cumsum(np.insert(qLD_levelsize, 0, 0))[:-1]
-  qLD_updates = np.array(
-      sum([qLD_updates[i] for i in range(len(qLD_updates))], [])
-  )
-
-  m.body_leveladr = wp.array(
-      body_leveladr, dtype=wp.int32, ndim=1, device="cpu"
-  )
-  m.body_levelsize = wp.array(
-      body_levelsize, dtype=wp.int32, ndim=1, device="cpu"
-  )
-  m.body_tree = wp.array(body_tree, dtype=wp.int32, ndim=1)
-  m.qLD_leveladr = wp.array(qLD_leveladr, dtype=wp.int32, ndim=1, device="cpu")
-  m.qLD_levelsize = wp.array(
-      qLD_levelsize, dtype=wp.int32, ndim=1, device="cpu"
-  )
-  m.qLD_updates = wp.array(qLD_updates, dtype=wp.vec3i, ndim=1)
-=======
     bodies.setdefault(body_depth[i], []).append(i)
   body_tree = np.concatenate([bodies[i] for i in range(len(bodies))])
   tree_off = [0] + [len(bodies[i]) for i in range(len(bodies))]
@@ -154,7 +103,6 @@
   m.qLD_tile = wp.array(qLD_tile, dtype=wp.int32, ndim=1)
   m.qLD_tileadr = wp.array(qLD_tileadr, dtype=wp.int32, ndim=1, device="cpu")
   m.qLD_tilesize = wp.array(qLD_tilesize, dtype=wp.int32, ndim=1, device="cpu")
->>>>>>> ade9a4bd
   m.body_dofadr = wp.array(mjm.body_dofadr, dtype=wp.int32, ndim=1)
   m.body_dofnum = wp.array(mjm.body_dofnum, dtype=wp.int32, ndim=1)
   m.body_jntadr = wp.array(mjm.body_jntadr, dtype=wp.int32, ndim=1)
@@ -185,12 +133,6 @@
   m.dof_Madr = wp.array(mjm.dof_Madr, dtype=wp.int32, ndim=1)
   m.dof_armature = wp.array(mjm.dof_armature, dtype=wp.float32, ndim=1)
   m.dof_damping = wp.array(mjm.dof_damping, dtype=wp.float32, ndim=1)
-<<<<<<< HEAD
-  m.opt.gravity = wp.vec3(mjm.opt.gravity)
-  m.opt.is_sparse = support.is_sparse(mjm)
-  m.opt.disableflags = mjm.opt.disableflags
-=======
->>>>>>> ade9a4bd
 
   return m
 
@@ -229,24 +171,13 @@
   else:
     d.qM = wp.zeros((nworld, mjm.nv, mjm.nv), dtype=wp.float32)
     d.qLD = wp.zeros((nworld, mjm.nv, mjm.nv), dtype=wp.float32)
-<<<<<<< HEAD
-  d.qacc = wp.zeros((nworld, mjm.nv), dtype=wp.float32)
-  d.qacc_smooth = wp.zeros((nworld, mjm.nv), dtype=wp.float32)
   d.act_dot = wp.zeros((nworld, mjm.na), dtype=wp.float32)
-  d.qvel = wp.zeros((nworld, mjm.nv), dtype=wp.float32)
-=======
-  d.act_dot = wp.zeros((nworld, mjm.na), dtype=wp.float32)
->>>>>>> ade9a4bd
   d.act = wp.zeros((nworld, mjm.na), dtype=wp.float32)
   d.qLDiagInv = wp.zeros((nworld, mjm.nv), dtype=wp.float32)
   d.actuator_velocity = wp.zeros((nworld, mjm.nu), dtype=wp.float32)
   d.cvel = wp.zeros((nworld, mjm.nbody), dtype=wp.spatial_vector)
   d.cdof_dot = wp.zeros((nworld, mjm.nv), dtype=wp.spatial_vector)
   d.qfrc_bias = wp.zeros((nworld, mjm.nv), dtype=wp.float32)
-<<<<<<< HEAD
-  d.qfrc_smooth = wp.zeros((nworld, mjm.nv), dtype=wp.float32)
-  d.qfrc_constraint = wp.zeros((nworld, mjm.nv), dtype=wp.float32)
-=======
   d.qfrc_passive = wp.zeros((nworld, mjm.nv), dtype=wp.float32)
   d.qfrc_spring = wp.zeros((nworld, mjm.nv), dtype=wp.float32)
   d.qfrc_damper = wp.zeros((nworld, mjm.nv), dtype=wp.float32)
@@ -254,20 +185,13 @@
   d.qfrc_smooth = wp.zeros((nworld, mjm.nv), dtype=wp.float32)
   d.qfrc_constraint = wp.zeros((nworld, mjm.nv), dtype=wp.float32)
   d.qacc_smooth = wp.zeros((nworld, mjm.nv), dtype=wp.float32)
->>>>>>> ade9a4bd
 
   # internal tmp arrays
   d.qfrc_integration = wp.zeros((nworld, mjm.nv), dtype=wp.float32)
   d.qacc_integration = wp.zeros((nworld, mjm.nv), dtype=wp.float32)
-<<<<<<< HEAD
-  d.qM_integration = wp.empty_like(d.qM)
-  d.qLD_integration = wp.empty_like(d.qLD)
-  d.qLDiagInv_integration = wp.empty_like(d.qLDiagInv)
-=======
   d.qM_integration = wp.zeros_like(d.qM)
   d.qLD_integration = wp.zeros_like(d.qLD)
   d.qLDiagInv_integration = wp.zeros_like(d.qLDiagInv)
->>>>>>> ade9a4bd
 
   return d
 
@@ -289,51 +213,6 @@
   else:
     qM = np.zeros((mjm.nv, mjm.nv))
     mujoco.mj_fullM(mjm, qM, mjd.qM)
-<<<<<<< HEAD
-    qLD = np.linalg.cholesky(qM, upper=True)
-
-  d.qpos = wp.array(tile_fn(mjd.qpos), dtype=wp.float32, ndim=2)
-  d.qvel = wp.array(tile_fn(mjd.qvel), dtype=wp.float32, ndim=2)
-  d.mocap_pos = wp.array(tile_fn(mjd.mocap_pos), dtype=wp.vec3, ndim=2)
-  d.mocap_quat = wp.array(tile_fn(mjd.mocap_quat), dtype=wp.quat, ndim=2)
-  d.xanchor = wp.array(tile_fn(mjd.xanchor), dtype=wp.vec3, ndim=2)
-  d.xaxis = wp.array(tile_fn(mjd.xaxis), dtype=wp.vec3, ndim=2)
-  d.xmat = wp.array(tile_fn(mjd.xmat), dtype=wp.mat33, ndim=2)
-  d.xpos = wp.array(tile_fn(mjd.xpos), dtype=wp.vec3, ndim=2)
-  d.xquat = wp.array(tile_fn(mjd.xquat), dtype=wp.quat, ndim=2)
-  d.xipos = wp.array(tile_fn(mjd.xipos), dtype=wp.vec3, ndim=2)
-  d.ximat = wp.array(tile_fn(mjd.ximat), dtype=wp.mat33, ndim=2)
-  d.subtree_com = wp.array(tile_fn(mjd.subtree_com), dtype=wp.vec3, ndim=2)
-  d.geom_xpos = wp.array(tile_fn(mjd.geom_xpos), dtype=wp.vec3, ndim=2)
-  d.geom_xmat = wp.array(tile_fn(mjd.geom_xmat), dtype=wp.mat33, ndim=2)
-  d.site_xpos = wp.array(tile_fn(mjd.site_xpos), dtype=wp.vec3, ndim=2)
-  d.site_xmat = wp.array(tile_fn(mjd.site_xmat), dtype=wp.mat33, ndim=2)
-  d.cinert = wp.array(tile_fn(mjd.cinert), dtype=types.vec10, ndim=2)
-  d.cdof = wp.array(tile_fn(mjd.cdof), dtype=wp.spatial_vector, ndim=2)
-  d.crb = wp.array(tile_fn(mjd.crb), dtype=types.vec10, ndim=2)
-  d.qM = wp.array(tile_fn(qM), dtype=wp.float32, ndim=3)
-  d.qLD = wp.array(tile_fn(qLD), dtype=wp.float32, ndim=3)
-  d.qacc = wp.array(tile_fn(mjd.qacc), dtype=wp.float32, ndim=2)
-  d.qacc_smooth = wp.array(tile_fn(mjd.qacc_smooth), dtype=wp.float32, ndim=2)
-  d.act_dot = wp.array(tile_fn(mjd.act_dot), dtype=wp.float32, ndim=2)
-  d.qvel = wp.array(tile_fn(mjd.qvel), dtype=wp.float32, ndim=2)
-  d.act = wp.array(tile_fn(mjd.act), dtype=wp.float32, ndim=2)
-  d.qLDiagInv = wp.array(tile_fn(mjd.qLDiagInv), dtype=wp.float32, ndim=2)
-  d.cvel = wp.array(tile_fn(mjd.cvel), dtype=wp.spatial_vector, ndim=2)
-  d.cdof_dot = wp.array(tile_fn(mjd.cdof_dot), dtype=wp.spatial_vector, ndim=2)
-  d.qfrc_bias = wp.array(tile_fn(mjd.qfrc_bias), dtype=wp.float32, ndim=2)
-  d.qfrc_smooth = wp.array(tile_fn(mjd.qfrc_smooth), dtype=wp.float32, ndim=2)
-  d.qfrc_constraint = wp.array(
-      tile_fn(mjd.qfrc_constraint), dtype=wp.float32, ndim=2
-  )
-
-  # internal tmp arrays
-  d.qfrc_integration = wp.zeros((nworld, mjm.nv), dtype=wp.float32)
-  d.qacc_integration = wp.zeros((nworld, mjm.nv), dtype=wp.float32)
-  d.qM_integration = wp.empty_like(d.qM)
-  d.qLD_integration = wp.empty_like(d.qLD)
-  d.qLDiagInv_integration = wp.empty_like(d.qLDiagInv)
-=======
     qLD = np.linalg.cholesky(qM)
 
   # TODO(taylorhowell): sparse actuator_moment
@@ -391,6 +270,5 @@
   d.qM_integration = wp.zeros_like(d.qM)
   d.qLD_integration = wp.zeros_like(d.qLD)
   d.qLDiagInv_integration = wp.zeros_like(d.qLDiagInv)
->>>>>>> ade9a4bd
 
   return d