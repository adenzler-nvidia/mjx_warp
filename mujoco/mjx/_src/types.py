# Copyright 2025 The Physics-Next Project Developers
#
# Licensed under the Apache License, Version 2.0 (the "License");
# you may not use this file except in compliance with the License.
# You may obtain a copy of the License at
#
#     http://www.apache.org/licenses/LICENSE-2.0
#
# Unless required by applicable law or agreed to in writing, software
# distributed under the License is distributed on an "AS IS" BASIS,
# WITHOUT WARRANTIES OR CONDITIONS OF ANY KIND, either express or implied.
# See the License for the specific language governing permissions and
# limitations under the License.
# ==============================================================================
import warp as wp
import enum
import mujoco

MJ_MINVAL = mujoco.mjMINVAL


class DisableBit(enum.IntFlag):
  """Disable default feature bitflags.

  Members:
    CONSTRAINT:   entire constraint solver
    EQUALITY:     equality constraints
    FRICTIONLOSS: joint and tendon frictionloss constraints
    LIMIT:        joint and tendon limit constraints
    CONTACT:      contact constraints
    PASSIVE:      passive forces
    GRAVITY:      gravitational forces
    CLAMPCTRL:    clamp control to specified range
    WARMSTART:    warmstart constraint solver
    ACTUATION:    apply actuation forces
    REFSAFE:      integrator safety: make ref[0]>=2*timestep
    SENSOR:       sensors
  """

<<<<<<< HEAD
# gaintype
MJ_GAINTYPE_FIXED = mujoco.mjtGain.mjGAIN_FIXED.value
MJ_GAINTYPE_AFFINE = mujoco.mjtGain.mjGAIN_AFFINE.value
MJ_GAINTYPE_MUSCLE = mujoco.mjtGain.mjGAIN_MUSCLE.value
# unsupported: USER

# biastype
MJ_BIASTYPE_NONE = mujoco.mjtBias.mjBIAS_NONE.value
MJ_BIASTYPE_AFFINE = mujoco.mjtBias.mjBIAS_AFFINE.value
MJ_BIASTYPE_MUSCLE = mujoco.mjtBias.mjBIAS_MUSCLE.value
# unsupported: USER

# dyntype
MJ_DYNTYPE_NONE = mujoco.mjtDyn.mjDYN_NONE.value
MJ_DYNTYPE_INTEGRATOR = mujoco.mjtDyn.mjDYN_INTEGRATOR.value
MJ_DYNTYPE_FILTER = mujoco.mjtDyn.mjDYN_FILTER.value
MJ_DYNTYPE_FILTEREXACT = mujoco.mjtDyn.mjDYN_FILTEREXACT.value
MJ_DYNTYPE_MUSCLE = mujoco.mjtDyn.mjDYN_MUSCLE.value
# unsupported: USER


@wp.struct
class Option:
  gravity: wp.vec3
  is_sparse: bool  # warp only
  timestep: float
  disableflags: int
=======
  CONSTRAINT = mujoco.mjtDisableBit.mjDSBL_CONSTRAINT
  EQUALITY = mujoco.mjtDisableBit.mjDSBL_EQUALITY
  FRICTIONLOSS = mujoco.mjtDisableBit.mjDSBL_FRICTIONLOSS
  LIMIT = mujoco.mjtDisableBit.mjDSBL_LIMIT
  CONTACT = mujoco.mjtDisableBit.mjDSBL_CONTACT
  PASSIVE = mujoco.mjtDisableBit.mjDSBL_PASSIVE
  GRAVITY = mujoco.mjtDisableBit.mjDSBL_GRAVITY
  CLAMPCTRL = mujoco.mjtDisableBit.mjDSBL_CLAMPCTRL
  WARMSTART = mujoco.mjtDisableBit.mjDSBL_WARMSTART
  ACTUATION = mujoco.mjtDisableBit.mjDSBL_ACTUATION
  REFSAFE = mujoco.mjtDisableBit.mjDSBL_REFSAFE
  SENSOR = mujoco.mjtDisableBit.mjDSBL_SENSOR
  EULERDAMP = mujoco.mjtDisableBit.mjDSBL_EULERDAMP
  FILTERPARENT = mujoco.mjtDisableBit.mjDSBL_FILTERPARENT
  # unsupported: MIDPHASE
>>>>>>> 4bf63750


class TrnType(enum.IntEnum):
  """Type of actuator transmission.

  Members:
    JOINT: force on joint
    JOINTINPARENT: force on joint, expressed in parent frame
    TENDON: force on tendon (unsupported)
    SITE: force on site (unsupported)
  """

  JOINT = mujoco.mjtTrn.mjTRN_JOINT
  JOINTINPARENT = mujoco.mjtTrn.mjTRN_JOINTINPARENT
  # unsupported: SITE, TENDON, SLIDERCRANK, BODY


class DynType(enum.IntEnum):
  """Type of actuator dynamics.

  Members:
    NONE: no internal dynamics; ctrl specifies force
    INTEGRATOR: integrator: da/dt = u
    FILTER: linear filter: da/dt = (u-a) / tau
    FILTEREXACT: linear filter: da/dt = (u-a) / tau, with exact integration
    MUSCLE: piece-wise linear filter with two time constants
  """

  NONE = mujoco.mjtDyn.mjDYN_NONE
  INTEGRATOR = mujoco.mjtDyn.mjDYN_INTEGRATOR
  FILTER = mujoco.mjtDyn.mjDYN_FILTER
  FILTEREXACT = mujoco.mjtDyn.mjDYN_FILTEREXACT
  MUSCLE = mujoco.mjtDyn.mjDYN_MUSCLE
  # unsupported: USER


class JointType(enum.IntEnum):
  """Type of degree of freedom.

  Members:
    FREE:  global position and orientation (quat)       (7,)
    BALL:  orientation (quat) relative to parent        (4,)
    SLIDE: sliding distance along body-fixed axis       (1,)
    HINGE: rotation angle (rad) around body-fixed axis  (1,)
  """

  FREE = mujoco.mjtJoint.mjJNT_FREE
  BALL = mujoco.mjtJoint.mjJNT_BALL
  SLIDE = mujoco.mjtJoint.mjJNT_SLIDE
  HINGE = mujoco.mjtJoint.mjJNT_HINGE

  def dof_width(self) -> int:
    return {0: 6, 1: 3, 2: 1, 3: 1}[self.value]

  def qpos_width(self) -> int:
    return {0: 7, 1: 4, 2: 1, 3: 1}[self.value]


class vec10f(wp.types.vector(length=10, dtype=wp.float32)):
  pass


vec10 = vec10f
array2df = wp.array2d(dtype=wp.float32)
array3df = wp.array3d(dtype=wp.float32)


@wp.struct
class Option:
  gravity: wp.vec3
  is_sparse: bool  # warp only
  timestep: float
  disableflags: int


@wp.struct
class Model:
  nq: int
  nv: int
  na: int
  nu: int
  nbody: int
  njnt: int
  ngeom: int
  nsite: int
  nmocap: int
  nlevel: int  # warp only
  timestep: float
  nM: int
  opt: Option
  qpos0: wp.array(dtype=wp.float32, ndim=1)
  qpos_spring: wp.array(dtype=wp.float32, ndim=1)
  body_tree: wp.array(dtype=wp.int32, ndim=1)  # warp only
  body_treeadr: wp.array(dtype=wp.int32, ndim=1)  # warp only
  qLD_update_tree: wp.array(dtype=wp.vec3i, ndim=1)  # warp only
  qLD_update_treeadr: wp.array(dtype=wp.int32, ndim=1)  # warp only
  qLD_tile: wp.array(dtype=wp.int32, ndim=1)  # warp only
  qLD_tileadr: wp.array(dtype=wp.int32, ndim=1)  # warp only
  qLD_tilesize: wp.array(dtype=wp.int32, ndim=1)  # warp only
  body_dofadr: wp.array(dtype=wp.int32, ndim=1)
  body_dofnum: wp.array(dtype=wp.int32, ndim=1)
  body_jntadr: wp.array(dtype=wp.int32, ndim=1)
  body_jntnum: wp.array(dtype=wp.int32, ndim=1)
  body_parentid: wp.array(dtype=wp.int32, ndim=1)
  body_mocapid: wp.array(dtype=wp.int32, ndim=1)
  body_weldid: wp.array(dtype=wp.int32, ndim=1)
  body_pos: wp.array(dtype=wp.vec3, ndim=1)
  body_quat: wp.array(dtype=wp.quat, ndim=1)
  body_ipos: wp.array(dtype=wp.vec3, ndim=1)
  body_iquat: wp.array(dtype=wp.quat, ndim=1)
  body_rootid: wp.array(dtype=wp.int32, ndim=1)
  body_inertia: wp.array(dtype=wp.vec3, ndim=1)
  body_mass: wp.array(dtype=wp.float32, ndim=1)
  jnt_bodyid: wp.array(dtype=wp.int32, ndim=1)
  jnt_type: wp.array(dtype=wp.int32, ndim=1)
  jnt_qposadr: wp.array(dtype=wp.int32, ndim=1)
  jnt_dofadr: wp.array(dtype=wp.int32, ndim=1)
  jnt_axis: wp.array(dtype=wp.vec3, ndim=1)
  jnt_pos: wp.array(dtype=wp.vec3, ndim=1)
  jnt_stiffness: wp.array(dtype=wp.float32, ndim=1)
  jnt_actfrclimited: wp.array(dtype=wp.bool, ndim=1)
  jnt_actfrcrange: wp.array(dtype=wp.vec2, ndim=1)
  geom_pos: wp.array(dtype=wp.vec3, ndim=1)
  geom_quat: wp.array(dtype=wp.quat, ndim=1)
  site_pos: wp.array(dtype=wp.vec3, ndim=1)
  site_quat: wp.array(dtype=wp.quat, ndim=1)
  site_bodyid: wp.array(dtype=wp.int32, ndim=1)
  dof_bodyid: wp.array(dtype=wp.int32, ndim=1)
  dof_jntid: wp.array(dtype=wp.int32, ndim=1)
  dof_parentid: wp.array(dtype=wp.int32, ndim=1)
  dof_Madr: wp.array(dtype=wp.int32, ndim=1)
  dof_armature: wp.array(dtype=wp.float32, ndim=1)
  dof_damping: wp.array(dtype=wp.float32, ndim=1)
  actuator_trntype: wp.array(dtype=wp.int32, ndim=1)
  actuator_trnid: wp.array(dtype=wp.int32, ndim=2)
  actuator_ctrllimited: wp.array(dtype=wp.bool, ndim=1)
  actuator_ctrlrange: wp.array(dtype=wp.vec2, ndim=1)
  actuator_forcelimited: wp.array(dtype=wp.bool, ndim=1)
  actuator_forcerange: wp.array(dtype=wp.vec2, ndim=1)
  actuator_gaintype: wp.array(dtype=wp.int32, ndim=1)
  actuator_gainprm: wp.array(dtype=wp.float32, ndim=2)
  actuator_biasprm: wp.array(dtype=wp.float32, ndim=2)
  actuator_gear: wp.array(dtype=wp.spatial_vector, ndim=1)
  actuator_actlimited: wp.array(dtype=wp.bool, ndim=1)
  actuator_actrange: wp.array(dtype=wp.vec2, ndim=1)
  actuator_actadr: wp.array(dtype=wp.int32, ndim=1)
  actuator_biastype: wp.array(dtype=wp.int32, ndim=1)
  actuator_dyntype: wp.array(dtype=wp.int32, ndim=1)
  actuator_dynprm: wp.array(dtype=vec10f, ndim=1)


@wp.struct
class Data:
  nworld: int
  time: float
  qpos: wp.array(dtype=wp.float32, ndim=2)
  qvel: wp.array(dtype=wp.float32, ndim=2)
  ctrl: wp.array(dtype=wp.float32, ndim=2)
  mocap_pos: wp.array(dtype=wp.vec3, ndim=2)
  mocap_quat: wp.array(dtype=wp.quat, ndim=2)
  qacc: wp.array(dtype=wp.float32, ndim=2)
  qacc_smooth: wp.array(dtype=wp.float32, ndim=2)
  xanchor: wp.array(dtype=wp.vec3, ndim=2)
  xaxis: wp.array(dtype=wp.vec3, ndim=2)
  xmat: wp.array(dtype=wp.mat33, ndim=2)
  xpos: wp.array(dtype=wp.vec3, ndim=2)
  xquat: wp.array(dtype=wp.quat, ndim=2)
  xipos: wp.array(dtype=wp.vec3, ndim=2)
  ximat: wp.array(dtype=wp.mat33, ndim=2)
  subtree_com: wp.array(dtype=wp.vec3, ndim=2)
  geom_xpos: wp.array(dtype=wp.vec3, ndim=2)
  geom_xmat: wp.array(dtype=wp.mat33, ndim=2)
  site_xpos: wp.array(dtype=wp.vec3, ndim=2)
  site_xmat: wp.array(dtype=wp.mat33, ndim=2)
  cinert: wp.array(dtype=vec10, ndim=2)
  cdof: wp.array(dtype=wp.spatial_vector, ndim=2)
  crb: wp.array(dtype=vec10, ndim=2)
  qM: wp.array(dtype=wp.float32, ndim=3)
  qLD: wp.array(dtype=wp.float32, ndim=3)
  act: wp.array(dtype=wp.float32, ndim=2)
  act_dot: wp.array(dtype=wp.float32, ndim=2)
  qLDiagInv: wp.array(dtype=wp.float32, ndim=2)
  actuator_velocity: wp.array(dtype=wp.float32, ndim=2)
  actuator_force: wp.array(dtype=wp.float32, ndim=2)
  actuator_length: wp.array(dtype=wp.float32, ndim=2)
  actuator_moment: wp.array(dtype=wp.float32, ndim=3)
  cvel: wp.array(dtype=wp.spatial_vector, ndim=2)
  cdof_dot: wp.array(dtype=wp.spatial_vector, ndim=2)
  qfrc_applied: wp.array(dtype=wp.float32, ndim=2)
  qfrc_bias: wp.array(dtype=wp.float32, ndim=2)
  qfrc_constraint: wp.array(dtype=wp.float32, ndim=2)
  qfrc_passive: wp.array(dtype=wp.float32, ndim=2)
  qfrc_spring: wp.array(dtype=wp.float32, ndim=2)
  qfrc_damper: wp.array(dtype=wp.float32, ndim=2)
  qfrc_actuator: wp.array(dtype=wp.float32, ndim=2)
  qfrc_smooth: wp.array(dtype=wp.float32, ndim=2)
<<<<<<< HEAD
  ctrl: wp.array(dtype=wp.float32, ndim=2)
=======
>>>>>>> 4bf63750

  # temp arrays
  qfrc_integration: wp.array(dtype=wp.float32, ndim=2)
  qacc_integration: wp.array(dtype=wp.float32, ndim=2)

  qM_integration: wp.array(dtype=wp.float32, ndim=3)
  qLD_integration: wp.array(dtype=wp.float32, ndim=3)
  qLDiagInv_integration: wp.array(dtype=wp.float32, ndim=2)<|MERGE_RESOLUTION|>--- conflicted
+++ resolved
@@ -37,35 +37,6 @@
     SENSOR:       sensors
   """
 
-<<<<<<< HEAD
-# gaintype
-MJ_GAINTYPE_FIXED = mujoco.mjtGain.mjGAIN_FIXED.value
-MJ_GAINTYPE_AFFINE = mujoco.mjtGain.mjGAIN_AFFINE.value
-MJ_GAINTYPE_MUSCLE = mujoco.mjtGain.mjGAIN_MUSCLE.value
-# unsupported: USER
-
-# biastype
-MJ_BIASTYPE_NONE = mujoco.mjtBias.mjBIAS_NONE.value
-MJ_BIASTYPE_AFFINE = mujoco.mjtBias.mjBIAS_AFFINE.value
-MJ_BIASTYPE_MUSCLE = mujoco.mjtBias.mjBIAS_MUSCLE.value
-# unsupported: USER
-
-# dyntype
-MJ_DYNTYPE_NONE = mujoco.mjtDyn.mjDYN_NONE.value
-MJ_DYNTYPE_INTEGRATOR = mujoco.mjtDyn.mjDYN_INTEGRATOR.value
-MJ_DYNTYPE_FILTER = mujoco.mjtDyn.mjDYN_FILTER.value
-MJ_DYNTYPE_FILTEREXACT = mujoco.mjtDyn.mjDYN_FILTEREXACT.value
-MJ_DYNTYPE_MUSCLE = mujoco.mjtDyn.mjDYN_MUSCLE.value
-# unsupported: USER
-
-
-@wp.struct
-class Option:
-  gravity: wp.vec3
-  is_sparse: bool  # warp only
-  timestep: float
-  disableflags: int
-=======
   CONSTRAINT = mujoco.mjtDisableBit.mjDSBL_CONSTRAINT
   EQUALITY = mujoco.mjtDisableBit.mjDSBL_EQUALITY
   FRICTIONLOSS = mujoco.mjtDisableBit.mjDSBL_FRICTIONLOSS
@@ -81,7 +52,6 @@
   EULERDAMP = mujoco.mjtDisableBit.mjDSBL_EULERDAMP
   FILTERPARENT = mujoco.mjtDisableBit.mjDSBL_FILTERPARENT
   # unsupported: MIDPHASE
->>>>>>> 4bf63750
 
 
 class TrnType(enum.IntEnum):
@@ -278,10 +248,6 @@
   qfrc_damper: wp.array(dtype=wp.float32, ndim=2)
   qfrc_actuator: wp.array(dtype=wp.float32, ndim=2)
   qfrc_smooth: wp.array(dtype=wp.float32, ndim=2)
-<<<<<<< HEAD
-  ctrl: wp.array(dtype=wp.float32, ndim=2)
-=======
->>>>>>> 4bf63750
 
   # temp arrays
   qfrc_integration: wp.array(dtype=wp.float32, ndim=2)
