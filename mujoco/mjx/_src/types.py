import warp as wp

import mujoco
from mujoco import mjx


class vec10f(wp.types.vector(length=10, dtype=wp.float32)):
  pass


vec10 = vec10f

MJ_DSBL_CONSTRAINT = 1 << 0
MJ_DSBL_EQUALITY = 1 << 1
MJ_DSBL_FRICTIONLOSS = 1 << 2
MJ_DSBL_LIMIT = 1 << 3
MJ_DSBL_CONTACT = 1 << 4
MJ_DSBL_PASSIVE = 1 << 5
MJ_DSBL_GRAVITY = 1 << 6
MJ_DSBL_CLAMPCTRL = 1 << 7
MJ_DSBL_WARMSTART = 1 << 8
MJ_DSNL_FILTERPARENT = 1 << 9
MJ_DSBL_ACTUATION = 1 << 10
MJ_DSBL_REFSAFE = 1 << 11
MJ_DSBL_SENSOR = 1 << 12
MJ_DSBL_MIDPHASE = 1 << 13
MJ_DSBL_EULERDAMP = 1 << 14


@wp.struct
class Option:
  gravity: wp.vec3
  is_sparse: bool # warp only

@wp.struct
class Model:
  nq: int
  nv: int
  na: int
  nbody: int
  njnt: int
  ngeom: int
  nsite: int
  nmocap: int
  nlevel: int  # warp only
  timestep: float
  disable_flags: int
  nM: int
  qpos0: wp.array(dtype=wp.float32, ndim=1)
  body_leveladr: wp.array(dtype=wp.int32, ndim=1)  # warp only
  body_levelsize: wp.array(dtype=wp.int32, ndim=1)  # warp only
  body_tree: wp.array(dtype=wp.int32, ndim=1)  # warp only
  qLD_leveladr: wp.array(dtype=wp.int32, ndim=1)  # warp only
  qLD_levelsize: wp.array(dtype=wp.int32, ndim=1)  # warp only
  qLD_updates: wp.array(dtype=wp.vec3i, ndim=1)  # warp only
  body_dofadr: wp.array(dtype=wp.int32, ndim=1)
  body_dofnum: wp.array(dtype=wp.int32, ndim=1)
  body_jntadr: wp.array(dtype=wp.int32, ndim=1)
  body_jntnum: wp.array(dtype=wp.int32, ndim=1)
  body_parentid: wp.array(dtype=wp.int32, ndim=1)
  body_mocapid: wp.array(dtype=wp.int32, ndim=1)
  body_pos: wp.array(dtype=wp.vec3, ndim=1)
  body_quat: wp.array(dtype=wp.quat, ndim=1)
  body_ipos: wp.array(dtype=wp.vec3, ndim=1)
  body_iquat: wp.array(dtype=wp.quat, ndim=1)
  body_rootid: wp.array(dtype=wp.int32, ndim=1)
  body_inertia: wp.array(dtype=wp.vec3, ndim=1)
  body_mass: wp.array(dtype=wp.float32, ndim=1)
  jnt_bodyid: wp.array(dtype=wp.int32, ndim=1)
  jnt_type: wp.array(dtype=wp.int32, ndim=1)
  jnt_qposadr: wp.array(dtype=wp.int32, ndim=1)
  jnt_dofadr: wp.array(dtype=wp.int32, ndim=1)
  jnt_axis: wp.array(dtype=wp.vec3, ndim=1)
  jnt_pos: wp.array(dtype=wp.vec3, ndim=1)
  geom_pos: wp.array(dtype=wp.vec3, ndim=1)
  geom_quat: wp.array(dtype=wp.quat, ndim=1)
  site_pos: wp.array(dtype=wp.vec3, ndim=1)
  site_quat: wp.array(dtype=wp.quat, ndim=1)
  dof_bodyid: wp.array(dtype=wp.int32, ndim=1)
  dof_parentid: wp.array(dtype=wp.int32, ndim=1)
  dof_Madr: wp.array(dtype=wp.int32, ndim=1)
  dof_armature: wp.array(dtype=wp.float32, ndim=1)
<<<<<<< HEAD
  dof_damping: wp.array(dtype=wp.float32, ndim=1)
  actuator_actlimited: wp.array(dtype=wp.int32, ndim=1)
  actuator_actrange: wp.array(dtype=wp.float32, ndim=2)
  actuator_actadr: wp.array(dtype=wp.int32, ndim=1)
  actuator_dyntype: wp.array(dtype=wp.int32, ndim=1)
  actuator_dynprm: wp.array(dtype=wp.float32, ndim=2)
  is_sparse: bool  # warp only
=======
  opt: Option
>>>>>>> e4db870e


@wp.struct
class Data:
  nworld: int
  time: float
  qpos: wp.array(dtype=wp.float32, ndim=2)
  qvel: wp.array(dtype=wp.float32, ndim=2)
  mocap_pos: wp.array(dtype=wp.vec3, ndim=2)
  mocap_quat: wp.array(dtype=wp.quat, ndim=2)
  xanchor: wp.array(dtype=wp.vec3, ndim=2)
  xaxis: wp.array(dtype=wp.vec3, ndim=2)
  xmat: wp.array(dtype=wp.mat33, ndim=2)
  xpos: wp.array(dtype=wp.vec3, ndim=2)
  xquat: wp.array(dtype=wp.quat, ndim=2)
  xipos: wp.array(dtype=wp.vec3, ndim=2)
  ximat: wp.array(dtype=wp.mat33, ndim=2)
  subtree_com: wp.array(dtype=wp.vec3, ndim=2)
  geom_xpos: wp.array(dtype=wp.vec3, ndim=2)
  geom_xmat: wp.array(dtype=wp.mat33, ndim=2)
  site_xpos: wp.array(dtype=wp.vec3, ndim=2)
  site_xmat: wp.array(dtype=wp.mat33, ndim=2)
  cinert: wp.array(dtype=vec10, ndim=2)
  cdof: wp.array(dtype=wp.spatial_vector, ndim=2)
  crb: wp.array(dtype=vec10, ndim=2)
  qM: wp.array(dtype=wp.float32, ndim=3)
  qLD: wp.array(dtype=wp.float32, ndim=3)
<<<<<<< HEAD
  qacc: wp.array(dtype=wp.float32, ndim=2)
  qacc_eulerdamp: wp.array(dtype=wp.float32, ndim=2)
  qacc_smooth: wp.array(dtype=wp.float32, ndim=2)
  qvel: wp.array(dtype=wp.float32, ndim=2)
  act_dot: wp.array(dtype=wp.float32, ndim=2)
  act: wp.array(dtype=wp.float32, ndim=2)
  qLDiagInv: wp.array(dtype=wp.float32, ndim=2)
  qfrc_eulerdamp: wp.array(dtype=wp.float32, ndim=2)
  qfrc_smooth: wp.array(dtype=wp.float32, ndim=2)
  qfrc_constraint: wp.array(dtype=wp.float32, ndim=2)
=======
  qLDiagInv: wp.array(dtype=wp.float32, ndim=2)
  cvel: wp.array(dtype=wp.spatial_vector, ndim=2)
  cdof_dot: wp.array(dtype=wp.spatial_vector, ndim=2)
  qfrc_bias: wp.array(dtype=wp.float32, ndim=2)
>>>>>>> e4db870e
<|MERGE_RESOLUTION|>--- conflicted
+++ resolved
@@ -80,17 +80,13 @@
   dof_parentid: wp.array(dtype=wp.int32, ndim=1)
   dof_Madr: wp.array(dtype=wp.int32, ndim=1)
   dof_armature: wp.array(dtype=wp.float32, ndim=1)
-<<<<<<< HEAD
   dof_damping: wp.array(dtype=wp.float32, ndim=1)
   actuator_actlimited: wp.array(dtype=wp.int32, ndim=1)
   actuator_actrange: wp.array(dtype=wp.float32, ndim=2)
   actuator_actadr: wp.array(dtype=wp.int32, ndim=1)
   actuator_dyntype: wp.array(dtype=wp.int32, ndim=1)
   actuator_dynprm: wp.array(dtype=wp.float32, ndim=2)
-  is_sparse: bool  # warp only
-=======
   opt: Option
->>>>>>> e4db870e
 
 
 @wp.struct
@@ -118,7 +114,6 @@
   crb: wp.array(dtype=vec10, ndim=2)
   qM: wp.array(dtype=wp.float32, ndim=3)
   qLD: wp.array(dtype=wp.float32, ndim=3)
-<<<<<<< HEAD
   qacc: wp.array(dtype=wp.float32, ndim=2)
   qacc_eulerdamp: wp.array(dtype=wp.float32, ndim=2)
   qacc_smooth: wp.array(dtype=wp.float32, ndim=2)
@@ -129,9 +124,6 @@
   qfrc_eulerdamp: wp.array(dtype=wp.float32, ndim=2)
   qfrc_smooth: wp.array(dtype=wp.float32, ndim=2)
   qfrc_constraint: wp.array(dtype=wp.float32, ndim=2)
-=======
-  qLDiagInv: wp.array(dtype=wp.float32, ndim=2)
   cvel: wp.array(dtype=wp.spatial_vector, ndim=2)
   cdof_dot: wp.array(dtype=wp.spatial_vector, ndim=2)
-  qfrc_bias: wp.array(dtype=wp.float32, ndim=2)
->>>>>>> e4db870e
+  qfrc_bias: wp.array(dtype=wp.float32, ndim=2)