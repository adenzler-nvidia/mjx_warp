# Copyright 2025 The Physics-Next Project Developers
#
# Licensed under the Apache License, Version 2.0 (the "License");
# you may not use this file except in compliance with the License.
# You may obtain a copy of the License at
#
#     http://www.apache.org/licenses/LICENSE-2.0
#
# Unless required by applicable law or agreed to in writing, software
# distributed under the License is distributed on an "AS IS" BASIS,
# WITHOUT WARRANTIES OR CONDITIONS OF ANY KIND, either express or implied.
# See the License for the specific language governing permissions and
# limitations under the License.
# ==============================================================================
import warp as wp
import enum
import mujoco

import mujoco
from mujoco import mjx

MJ_MINVAL = mujoco.mjMINVAL

# disable flags - TODO(team): make this bullet-proof.
MJ_DSBL_CONSTRAINT = mujoco.mjtDisableBit.mjDSBL_CONSTRAINT.value
MJ_DSBL_EQUALITY = mujoco.mjtDisableBit.mjDSBL_EQUALITY.value
MJ_DSBL_FRICTIONLOSS = mujoco.mjtDisableBit.mjDSBL_FRICTIONLOSS.value
MJ_DSBL_LIMIT = mujoco.mjtDisableBit.mjDSBL_LIMIT.value
MJ_DSBL_CONTACT = mujoco.mjtDisableBit.mjDSBL_CONTACT.value
MJ_DSBL_PASSIVE = mujoco.mjtDisableBit.mjDSBL_PASSIVE.value
MJ_DSBL_GRAVITY = mujoco.mjtDisableBit.mjDSBL_GRAVITY.value
MJ_DSBL_CLAMPCTRL = mujoco.mjtDisableBit.mjDSBL_CLAMPCTRL.value
MJ_DSBL_WARMSTART = mujoco.mjtDisableBit.mjDSBL_WARMSTART.value
MJ_DSNL_FILTERPARENT = mujoco.mjtDisableBit.mjDSBL_FILTERPARENT.value
MJ_DSBL_ACTUATION = mujoco.mjtDisableBit.mjDSBL_ACTUATION.value
MJ_DSBL_REFSAFE = mujoco.mjtDisableBit.mjDSBL_REFSAFE.value
MJ_DSBL_SENSOR = mujoco.mjtDisableBit.mjDSBL_SENSOR.value
MJ_DSBL_MIDPHASE = mujoco.mjtDisableBit.mjDSBL_MIDPHASE.value
MJ_DSBL_EULERDAMP = mujoco.mjtDisableBit.mjDSBL_EULERDAMP.value


class vec10f(wp.types.vector(length=10, dtype=wp.float32)):
  pass


vec10 = vec10f
array2df = wp.array2d(dtype=wp.float32)
array3df = wp.array3d(dtype=wp.float32)


# gaintype
MJ_GAINTYPE_FIXED = mujoco.mjtGain.mjGAIN_FIXED.value
MJ_GAINTYPE_AFFINE = mujoco.mjtGain.mjGAIN_AFFINE.value
MJ_GAINTYPE_MUSCLE = mujoco.mjtGain.mjGAIN_MUSCLE.value
# unsupported: USER

# biastype
MJ_BIASTYPE_NONE = mujoco.mjtBias.mjBIAS_NONE.value
MJ_BIASTYPE_AFFINE = mujoco.mjtBias.mjBIAS_AFFINE.value
MJ_BIASTYPE_MUSCLE = mujoco.mjtBias.mjBIAS_MUSCLE.value
# unsupported: USER

# dyntype
MJ_DYNTYPE_NONE = mujoco.mjtDyn.mjDYN_NONE.value
MJ_DYNTYPE_INTEGRATOR = mujoco.mjtDyn.mjDYN_INTEGRATOR.value
MJ_DYNTYPE_FILTER = mujoco.mjtDyn.mjDYN_FILTER.value
MJ_DYNTYPE_FILTEREXACT = mujoco.mjtDyn.mjDYN_FILTEREXACT.value
MJ_DYNTYPE_MUSCLE = mujoco.mjtDyn.mjDYN_MUSCLE.value
# unsupported: USER


@wp.struct
class Option:
  gravity: wp.vec3
  is_sparse: bool  # warp only
  timestep: float
  disableflags: int


class TrnType(enum.IntEnum):
  """Type of actuator transmission.

  Members:
    JOINT: force on joint
    JOINTINPARENT: force on joint, expressed in parent frame
    TENDON: force on tendon (unsupported)
    SITE: force on site (unsupported)
  """

  JOINT = mujoco.mjtTrn.mjTRN_JOINT
  JOINTINPARENT = mujoco.mjtTrn.mjTRN_JOINTINPARENT
  # unsupported: SITE, TENDON, SLIDERCRANK, BODY


class JointType(enum.IntEnum):
  """Type of degree of freedom.

  Members:
    FREE:  global position and orientation (quat)       (7,)
    BALL:  orientation (quat) relative to parent        (4,)
    SLIDE: sliding distance along body-fixed axis       (1,)
    HINGE: rotation angle (rad) around body-fixed axis  (1,)
  """

  FREE = mujoco.mjtJoint.mjJNT_FREE
  BALL = mujoco.mjtJoint.mjJNT_BALL
  SLIDE = mujoco.mjtJoint.mjJNT_SLIDE
  HINGE = mujoco.mjtJoint.mjJNT_HINGE

  def dof_width(self) -> int:
    return {0: 6, 1: 3, 2: 1, 3: 1}[self.value]

  def qpos_width(self) -> int:
    return {0: 7, 1: 4, 2: 1, 3: 1}[self.value]


@wp.struct
class Model:
  nq: int
  nv: int
  na: int
  nu: int
  nbody: int
  njnt: int
  ngeom: int
  nsite: int
  nmocap: int
  nlevel: int  # warp only
  timestep: float
  nM: int
  opt: Option
  qpos0: wp.array(dtype=wp.float32, ndim=1)
  qpos_spring: wp.array(dtype=wp.float32, ndim=1)
  body_tree: wp.array(dtype=wp.int32, ndim=1)  # warp only
  body_treeadr: wp.array(dtype=wp.int32, ndim=1)  # warp only
  qLD_update_tree: wp.array(dtype=wp.vec3i, ndim=1)  # warp only
  qLD_update_treeadr: wp.array(dtype=wp.int32, ndim=1)  # warp only
  qLD_tile: wp.array(dtype=wp.int32, ndim=1)  # warp only
  qLD_tileadr: wp.array(dtype=wp.int32, ndim=1)  # warp only
  qLD_tilesize: wp.array(dtype=wp.int32, ndim=1)  # warp only
  body_dofadr: wp.array(dtype=wp.int32, ndim=1)
  body_dofnum: wp.array(dtype=wp.int32, ndim=1)
  body_jntadr: wp.array(dtype=wp.int32, ndim=1)
  body_jntnum: wp.array(dtype=wp.int32, ndim=1)
  body_parentid: wp.array(dtype=wp.int32, ndim=1)
  body_mocapid: wp.array(dtype=wp.int32, ndim=1)
  body_weldid: wp.array(dtype=wp.int32, ndim=1)
  body_pos: wp.array(dtype=wp.vec3, ndim=1)
  body_quat: wp.array(dtype=wp.quat, ndim=1)
  body_ipos: wp.array(dtype=wp.vec3, ndim=1)
  body_iquat: wp.array(dtype=wp.quat, ndim=1)
  body_rootid: wp.array(dtype=wp.int32, ndim=1)
  body_inertia: wp.array(dtype=wp.vec3, ndim=1)
  body_mass: wp.array(dtype=wp.float32, ndim=1)
  jnt_bodyid: wp.array(dtype=wp.int32, ndim=1)
  jnt_type: wp.array(dtype=wp.int32, ndim=1)
  jnt_qposadr: wp.array(dtype=wp.int32, ndim=1)
  jnt_dofadr: wp.array(dtype=wp.int32, ndim=1)
  jnt_axis: wp.array(dtype=wp.vec3, ndim=1)
  jnt_pos: wp.array(dtype=wp.vec3, ndim=1)
  jnt_stiffness: wp.array(dtype=wp.float32, ndim=1)
  jnt_actfrclimited: wp.array(dtype=wp.bool, ndim=1)
  jnt_actfrcrange: wp.array(dtype=wp.vec2, ndim=1)
  geom_pos: wp.array(dtype=wp.vec3, ndim=1)
  geom_quat: wp.array(dtype=wp.quat, ndim=1)
  site_pos: wp.array(dtype=wp.vec3, ndim=1)
  site_quat: wp.array(dtype=wp.quat, ndim=1)
  site_bodyid: wp.array(dtype=wp.int32, ndim=1)
  dof_bodyid: wp.array(dtype=wp.int32, ndim=1)
  dof_jntid: wp.array(dtype=wp.int32, ndim=1)
  dof_parentid: wp.array(dtype=wp.int32, ndim=1)
  dof_Madr: wp.array(dtype=wp.int32, ndim=1)
  dof_armature: wp.array(dtype=wp.float32, ndim=1)
  dof_damping: wp.array(dtype=wp.float32, ndim=1)
  actuator_trntype: wp.array(dtype=wp.int32, ndim=1)
  actuator_trnid: wp.array(dtype=wp.int32, ndim=2)
  actuator_ctrllimited: wp.array(dtype=wp.bool, ndim=1)
  actuator_ctrlrange: wp.array(dtype=wp.vec2, ndim=1)
  actuator_forcelimited: wp.array(dtype=wp.bool, ndim=1)
  actuator_forcerange: wp.array(dtype=wp.vec2, ndim=1)
  actuator_gainprm: wp.array(dtype=wp.float32, ndim=2)
  actuator_biasprm: wp.array(dtype=wp.float32, ndim=2)
  actuator_gear: wp.array(dtype=wp.spatial_vector, ndim=1)
  actuator_actlimited: wp.array(dtype=wp.bool, ndim=1)
  actuator_actrange: wp.array(dtype=wp.vec2, ndim=1)
  actuator_actadr: wp.array(dtype=wp.int32, ndim=1)
  actuator_biastype: wp.array(dtype=wp.int32, ndim=1)
  actuator_biasprm: wp.array(dtype=wp.float32, ndim=2)
  actuator_dyntype: wp.array(dtype=wp.int32, ndim=1)
<<<<<<< HEAD
  actuator_dynprm: wp.array(dtype=wp.float32, ndim=2)
  actuator_gaintype: wp.array(dtype=wp.int32, ndim=1)
  actuator_gainprm: wp.array(dtype=wp.float32, ndim=2)
=======
  actuator_dynprm: wp.array(dtype=vec10f, ndim=1)
>>>>>>> c81daa30


@wp.struct
class Data:
  nworld: int
  time: float
  qpos: wp.array(dtype=wp.float32, ndim=2)
  qvel: wp.array(dtype=wp.float32, ndim=2)
  ctrl: wp.array(dtype=wp.float32, ndim=2)
  qfrc_applied: wp.array(dtype=wp.float32, ndim=2)
  mocap_pos: wp.array(dtype=wp.vec3, ndim=2)
  mocap_quat: wp.array(dtype=wp.quat, ndim=2)
  qacc: wp.array(dtype=wp.float32, ndim=2)
  qacc_smooth: wp.array(dtype=wp.float32, ndim=2)
  xanchor: wp.array(dtype=wp.vec3, ndim=2)
  xaxis: wp.array(dtype=wp.vec3, ndim=2)
  xmat: wp.array(dtype=wp.mat33, ndim=2)
  xpos: wp.array(dtype=wp.vec3, ndim=2)
  xquat: wp.array(dtype=wp.quat, ndim=2)
  xipos: wp.array(dtype=wp.vec3, ndim=2)
  ximat: wp.array(dtype=wp.mat33, ndim=2)
  subtree_com: wp.array(dtype=wp.vec3, ndim=2)
  geom_xpos: wp.array(dtype=wp.vec3, ndim=2)
  geom_xmat: wp.array(dtype=wp.mat33, ndim=2)
  site_xpos: wp.array(dtype=wp.vec3, ndim=2)
  site_xmat: wp.array(dtype=wp.mat33, ndim=2)
  cinert: wp.array(dtype=vec10, ndim=2)
  cdof: wp.array(dtype=wp.spatial_vector, ndim=2)
  crb: wp.array(dtype=vec10, ndim=2)
  qM: wp.array(dtype=wp.float32, ndim=3)
  qLD: wp.array(dtype=wp.float32, ndim=3)
  act: wp.array(dtype=wp.float32, ndim=2)
  act_dot: wp.array(dtype=wp.float32, ndim=2)
  qLDiagInv: wp.array(dtype=wp.float32, ndim=2)
  actuator_velocity: wp.array(dtype=wp.float32, ndim=2)
  actuator_force: wp.array(dtype=wp.float32, ndim=2)
  actuator_length: wp.array(dtype=wp.float32, ndim=2)
  actuator_moment: wp.array(dtype=wp.float32, ndim=3)
  cvel: wp.array(dtype=wp.spatial_vector, ndim=2)
  cdof_dot: wp.array(dtype=wp.spatial_vector, ndim=2)
  qfrc_bias: wp.array(dtype=wp.float32, ndim=2)
  qfrc_constraint: wp.array(dtype=wp.float32, ndim=2)
  qfrc_passive: wp.array(dtype=wp.float32, ndim=2)
  qfrc_spring: wp.array(dtype=wp.float32, ndim=2)
  qfrc_damper: wp.array(dtype=wp.float32, ndim=2)
  qfrc_actuator: wp.array(dtype=wp.float32, ndim=2)
  qfrc_smooth: wp.array(dtype=wp.float32, ndim=2)
<<<<<<< HEAD
  ctrl: wp.array(dtype=wp.float32, ndim=2)
=======
  qacc_smooth: wp.array(dtype=wp.float32, ndim=2)
>>>>>>> c81daa30

  # temp arrays
  qfrc_integration: wp.array(dtype=wp.float32, ndim=2)
  qacc_integration: wp.array(dtype=wp.float32, ndim=2)

  qM_integration: wp.array(dtype=wp.float32, ndim=3)
  qLD_integration: wp.array(dtype=wp.float32, ndim=3)
  qLDiagInv_integration: wp.array(dtype=wp.float32, ndim=2)<|MERGE_RESOLUTION|>--- conflicted
+++ resolved
@@ -178,6 +178,7 @@
   actuator_ctrlrange: wp.array(dtype=wp.vec2, ndim=1)
   actuator_forcelimited: wp.array(dtype=wp.bool, ndim=1)
   actuator_forcerange: wp.array(dtype=wp.vec2, ndim=1)
+  actuator_gaintype: wp.array(dtype=wp.int32, ndim=1)
   actuator_gainprm: wp.array(dtype=wp.float32, ndim=2)
   actuator_biasprm: wp.array(dtype=wp.float32, ndim=2)
   actuator_gear: wp.array(dtype=wp.spatial_vector, ndim=1)
@@ -185,15 +186,8 @@
   actuator_actrange: wp.array(dtype=wp.vec2, ndim=1)
   actuator_actadr: wp.array(dtype=wp.int32, ndim=1)
   actuator_biastype: wp.array(dtype=wp.int32, ndim=1)
-  actuator_biasprm: wp.array(dtype=wp.float32, ndim=2)
   actuator_dyntype: wp.array(dtype=wp.int32, ndim=1)
-<<<<<<< HEAD
-  actuator_dynprm: wp.array(dtype=wp.float32, ndim=2)
-  actuator_gaintype: wp.array(dtype=wp.int32, ndim=1)
-  actuator_gainprm: wp.array(dtype=wp.float32, ndim=2)
-=======
   actuator_dynprm: wp.array(dtype=vec10f, ndim=1)
->>>>>>> c81daa30
 
 
 @wp.struct
@@ -241,11 +235,7 @@
   qfrc_damper: wp.array(dtype=wp.float32, ndim=2)
   qfrc_actuator: wp.array(dtype=wp.float32, ndim=2)
   qfrc_smooth: wp.array(dtype=wp.float32, ndim=2)
-<<<<<<< HEAD
   ctrl: wp.array(dtype=wp.float32, ndim=2)
-=======
-  qacc_smooth: wp.array(dtype=wp.float32, ndim=2)
->>>>>>> c81daa30
 
   # temp arrays
   qfrc_integration: wp.array(dtype=wp.float32, ndim=2)
