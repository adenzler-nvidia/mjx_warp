import warp as wp
from . import math

from .types import Model
from .types import Data
from .types import array2df
from .types import vec10


def kinematics(m: Model, d: Data):
  """Forward kinematics."""

  @wp.kernel
  def _root(m: Model, d: Data):
    worldid = wp.tid()
    d.xpos[worldid, 0] = wp.vec3(0.0)
    d.xquat[worldid, 0] = wp.quat(1.0, 0.0, 0.0, 0.0)
    d.xipos[worldid, 0] = wp.vec3(0.0)
    d.xmat[worldid, 0] = wp.identity(n=3, dtype=wp.float32)
    d.ximat[worldid, 0] = wp.identity(n=3, dtype=wp.float32)

  @wp.kernel
  def _level(m: Model, d: Data, leveladr: int):
    worldid, nodeid = wp.tid()
    bodyid = m.body_tree[leveladr + nodeid]
    jntadr = m.body_jntadr[bodyid]
    jntnum = m.body_jntnum[bodyid]
    qpos = d.qpos[worldid]

    if jntnum == 0:
      # no joints - apply fixed translation and rotation relative to parent
      pid = m.body_parentid[bodyid]
      xpos = (d.xmat[worldid, pid] * m.body_pos[bodyid]) + d.xpos[worldid, pid]
      xquat = math.mul_quat(d.xquat[worldid, pid], m.body_quat[bodyid])
    elif jntnum == 1 and m.jnt_type[jntadr] == 0:
      # free joint
      qadr = m.jnt_qposadr[jntadr]
      # TODO(erikfrey): would it be better to use some kind of wp.copy here?
      xpos = wp.vec3(qpos[qadr], qpos[qadr + 1], qpos[qadr + 2])
      xquat = wp.quat(qpos[qadr + 3], qpos[qadr + 4], qpos[qadr + 5], qpos[qadr + 6])
      d.xanchor[worldid, jntadr] = xpos
      d.xaxis[worldid, jntadr] = m.jnt_axis[jntadr]
    else:
      # regular or no joints
      # apply fixed translation and rotation relative to parent
      pid = m.body_parentid[bodyid]
      xpos = (d.xmat[worldid, pid] * m.body_pos[bodyid]) + d.xpos[worldid, pid]
      xquat = math.mul_quat(d.xquat[worldid, pid], m.body_quat[bodyid])

      for _ in range(jntnum):
        qadr = m.jnt_qposadr[jntadr]
        jnt_type = m.jnt_type[jntadr]
        jnt_axis = m.jnt_axis[jntadr]
        xanchor = math.rot_vec_quat(m.jnt_pos[jntadr], xquat) + xpos
        xaxis = math.rot_vec_quat(jnt_axis, xquat)

        if jnt_type == 1:  # ball
          qloc = wp.quat(
            qpos[qadr + 0],
            qpos[qadr + 1],
            qpos[qadr + 2],
            qpos[qadr + 3],
          )
          xquat = math.mul_quat(xquat, qloc)
          # correct for off-center rotation
          xpos = xanchor - math.rot_vec_quat(m.jnt_pos[jntadr], xquat)
        elif jnt_type == 2:  # slide
          xpos += xaxis * (qpos[qadr] - m.qpos0[qadr])
        elif jnt_type == 3:  # hinge
          qpos0 = m.qpos0[qadr]
          qloc = math.axis_angle_to_quat(jnt_axis, qpos[qadr] - qpos0)
          xquat = math.mul_quat(xquat, qloc)
          # correct for off-center rotation
          xpos = xanchor - math.rot_vec_quat(m.jnt_pos[jntadr], xquat)

        d.xanchor[worldid, jntadr] = xanchor
        d.xaxis[worldid, jntadr] = xaxis
        jntadr += 1

    d.xpos[worldid, bodyid] = xpos
    d.xquat[worldid, bodyid] = wp.normalize(xquat)
    d.xmat[worldid, bodyid] = math.quat_to_mat(xquat)

  wp.launch(_root, dim=(d.nworld), inputs=[m, d])

  body_treeadr = m.body_treeadr.numpy()
  for i in range(1, len(body_treeadr)):
    beg = body_treeadr[i]
    end = m.nbody if i == len(body_treeadr) - 1 else body_treeadr[i + 1]
    wp.launch(_level, dim=(d.nworld, end - beg), inputs=[m, d, beg])


def com_pos(m: Model, d: Data):
  """Map inertias and motion dofs to global frame centered at subtree-CoM."""

  @wp.kernel
  def mass_subtree_acc(m: Model, mass_subtree: wp.array(dtype=float), leveladr: int):
    nodeid = wp.tid()
    bodyid = m.body_tree[leveladr + nodeid]
    pid = m.body_parentid[bodyid]
    wp.atomic_add(mass_subtree, pid, mass_subtree[bodyid])

  @wp.kernel
  def subtree_com_init(m: Model, d: Data):
    worldid, bodyid = wp.tid()
    d.subtree_com[worldid, bodyid] = d.xipos[worldid, bodyid] * m.body_mass[bodyid]

  @wp.kernel
  def subtree_com_acc(m: Model, d: Data, leveladr: int):
    worldid, nodeid = wp.tid()
    bodyid = m.body_tree[leveladr + nodeid]
    pid = m.body_parentid[bodyid]
    wp.atomic_add(d.subtree_com, worldid, pid, d.subtree_com[worldid, bodyid])

  @wp.kernel
  def subtree_div(mass_subtree: wp.array(dtype=float), d: Data):
    worldid, bodyid = wp.tid()
    d.subtree_com[worldid, bodyid] /= mass_subtree[bodyid]

  @wp.kernel
  def cinert(m: Model, d: Data):
    worldid, bodyid = wp.tid()
    mat = d.ximat[worldid, bodyid]
    inert = m.body_inertia[bodyid]
    mass = m.body_mass[bodyid]
    dif = d.xipos[worldid, bodyid] - d.subtree_com[worldid, m.body_rootid[bodyid]]
    # express inertia in com-based frame (mju_inertCom)

    res = vec10()
    # res_rot = mat * diag(inert) * mat'
    tmp = mat @ wp.diag(inert) @ wp.transpose(mat)
    res[0] = tmp[0, 0]
    res[1] = tmp[1, 1]
    res[2] = tmp[2, 2]
    res[3] = tmp[0, 1]
    res[4] = tmp[0, 2]
    res[5] = tmp[1, 2]
    # res_rot -= mass * dif_cross * dif_cross
    res[0] += mass * (dif[1] * dif[1] + dif[2] * dif[2])
    res[1] += mass * (dif[0] * dif[0] + dif[2] * dif[2])
    res[2] += mass * (dif[0] * dif[0] + dif[1] * dif[1])
    res[3] -= mass * dif[0] * dif[1]
    res[4] -= mass * dif[0] * dif[2]
    res[5] -= mass * dif[1] * dif[2]
    # res_tran = mass * dif
    res[6] = mass * dif[0]
    res[7] = mass * dif[1]
    res[8] = mass * dif[2]
    # res_mass = mass
    res[9] = mass

    d.cinert[worldid, bodyid] = res

  @wp.kernel
  def cdof(m: Model, d: Data):
    worldid, jntid = wp.tid()
    bodyid = m.jnt_bodyid[jntid]
    dofid = m.jnt_dofadr[jntid]
    jnt_type = m.jnt_type[jntid]
    xaxis = d.xaxis[worldid, jntid]
    xmat = wp.transpose(d.xmat[worldid, bodyid])

    # compute com-anchor vector
    offset = d.subtree_com[worldid, m.body_rootid[bodyid]] - d.xanchor[worldid, jntid]

    res = d.cdof[worldid]
    if jnt_type == 0:  # free
      res[dofid + 0] = wp.spatial_vector(0.0, 0.0, 0.0, 1.0, 0.0, 0.0)
      res[dofid + 1] = wp.spatial_vector(0.0, 0.0, 0.0, 0.0, 1.0, 0.0)
      res[dofid + 2] = wp.spatial_vector(0.0, 0.0, 0.0, 0.0, 0.0, 1.0)
      # I_3 rotation in child frame (assume no subsequent rotations)
      res[dofid + 3] = wp.spatial_vector(xmat[0], wp.cross(xmat[0], offset))
      res[dofid + 4] = wp.spatial_vector(xmat[1], wp.cross(xmat[1], offset))
      res[dofid + 5] = wp.spatial_vector(xmat[2], wp.cross(xmat[2], offset))
    elif jnt_type == 1:  # ball
      # I_3 rotation in child frame (assume no subsequent rotations)
      res[dofid + 0] = wp.spatial_vector(xmat[0], wp.cross(xmat[0], offset))
      res[dofid + 1] = wp.spatial_vector(xmat[1], wp.cross(xmat[1], offset))
      res[dofid + 2] = wp.spatial_vector(xmat[2], wp.cross(xmat[2], offset))
    elif jnt_type == 2:  # slide
      res[dofid] = wp.spatial_vector(wp.vec3(0.0), xaxis)
    elif jnt_type == 3:  # hinge
      res[dofid] = wp.spatial_vector(xaxis, wp.cross(xaxis, offset))

  body_treeadr = m.body_treeadr.numpy()
  mass_subtree = wp.clone(m.body_mass)
  for i in reversed(range(len(body_treeadr))):
    beg = body_treeadr[i]
    end = m.nbody if i == len(body_treeadr) - 1 else body_treeadr[i + 1]
    wp.launch(mass_subtree_acc, dim=(end - beg,), inputs=[m, mass_subtree, beg])

  wp.launch(subtree_com_init, dim=(d.nworld, m.nbody), inputs=[m, d])

  for i in reversed(range(len(body_treeadr))):
    beg = body_treeadr[i]
    end = m.nbody if i == len(body_treeadr) - 1 else body_treeadr[i + 1]
    wp.launch(subtree_com_acc, dim=(d.nworld, end - beg), inputs=[m, d, beg])

  wp.launch(subtree_div, dim=(d.nworld, m.nbody), inputs=[mass_subtree, d])
  wp.launch(cinert, dim=(d.nworld, m.nbody), inputs=[m, d])
  wp.launch(cdof, dim=(d.nworld, m.njnt), inputs=[m, d])


def crb(m: Model, d: Data):
  """Composite rigid body inertia algorithm."""

  wp.copy(d.crb, d.cinert)

  @wp.kernel
  def crb_accumulate(m: Model, d: Data, leveladr: int):
    worldid, nodeid = wp.tid()
    bodyid = m.body_tree[leveladr + nodeid]
    pid = m.body_parentid[bodyid]
    if pid == 0:
      return
    wp.atomic_add(d.crb, worldid, pid, d.crb[worldid, bodyid])

  @wp.kernel
  def qM_sparse(m: Model, d: Data):
    worldid, dofid = wp.tid()
    madr_ij = m.dof_Madr[dofid]
    bodyid = m.dof_bodyid[dofid]

    # init M(i,i) with armature inertia
    d.qM[worldid, 0, madr_ij] = m.dof_armature[dofid]

    # precompute buf = crb_body_i * cdof_i
    buf = math.inert_vec(d.crb[worldid, bodyid], d.cdof[worldid, dofid])

    # sparse backward pass over ancestors
    while dofid >= 0:
      d.qM[worldid, 0, madr_ij] += wp.dot(d.cdof[worldid, dofid], buf)
      madr_ij += 1
      dofid = m.dof_parentid[dofid]

  @wp.kernel
  def qM_dense(m: Model, d: Data):
    worldid, dofid = wp.tid()
    bodyid = m.dof_bodyid[dofid]

    # init M(i,i) with armature inertia
    d.qM[worldid, dofid, dofid] = m.dof_armature[dofid]

    # precompute buf = crb_body_i * cdof_i
    buf = math.inert_vec(d.crb[worldid, bodyid], d.cdof[worldid, dofid])

    # sparse backward pass over ancestors
    dofidi = dofid
    while dofid >= 0:
      d.qM[worldid, dofidi, dofid] += wp.dot(d.cdof[worldid, dofid], buf)
      dofid = m.dof_parentid[dofid]

  body_treeadr = m.body_treeadr.numpy()
  for i in reversed(range(len(body_treeadr))):
    beg = body_treeadr[i]
    end = m.nbody if i == len(body_treeadr) - 1 else body_treeadr[i + 1]
    wp.launch(crb_accumulate, dim=(d.nworld, end - beg), inputs=[m, d, beg])

  d.qM.zero_()
  if m.opt.is_sparse:
    wp.launch(qM_sparse, dim=(d.nworld, m.nv), inputs=[m, d])
  else:
    wp.launch(qM_dense, dim=(d.nworld, m.nv), inputs=[m, d])


def _factor_m_sparse(m: Model, d: Data):
  """Sparse L'*D*L factorizaton of inertia-like matrix M, assumed spd."""

  @wp.kernel
  def qLD_acc(m: Model, d: Data, leveladr: int):
    worldid, nodeid = wp.tid()
    update = m.qLD_update_tree[leveladr + nodeid]
    i, k, Madr_ki = update[0], update[1], update[2]
    Madr_i = m.dof_Madr[i]
    # tmp = M(k,i) / M(k,k)
    tmp = d.qLD[worldid, 0, Madr_ki] / d.qLD[worldid, 0, m.dof_Madr[k]]
    for j in range(m.dof_Madr[i + 1] - Madr_i):
      # M(i,j) -= M(k,j) * tmp
      wp.atomic_sub(d.qLD[worldid, 0], Madr_i + j, d.qLD[worldid, 0, Madr_ki + j] * tmp)
    # M(k,i) = tmp
    d.qLD[worldid, 0, Madr_ki] = tmp

  @wp.kernel
  def qLDiag_div(m: Model, d: Data):
    worldid, dofid = wp.tid()
    d.qLDiagInv[worldid, dofid] = 1.0 / d.qLD[worldid, 0, m.dof_Madr[dofid]]

  wp.copy(d.qLD, d.qM)

  qLD_update_treeadr = m.qLD_update_treeadr.numpy()

  for i in reversed(range(len(qLD_update_treeadr))):
    if i == len(qLD_update_treeadr) - 1:
      beg, end = qLD_update_treeadr[i], m.qLD_update_tree.shape[0]
    else:
      beg, end = qLD_update_treeadr[i], qLD_update_treeadr[i + 1]
    wp.launch(qLD_acc, dim=(d.nworld, end - beg), inputs=[m, d, beg])

  wp.launch(qLDiag_div, dim=(d.nworld, m.nv), inputs=[m, d])


def _factor_m_dense(m: Model, d: Data):
  """Dense Cholesky factorizaton of inertia-like matrix M, assumed spd."""

  # TODO(team): develop heuristic for block dim, or make configurable
  block_dim = 32

  def tile_cholesky(adr: int, size: int, tilesize: int):
    @wp.kernel
    def cholesky(m: Model, d: Data, leveladr: int):
      worldid, nodeid = wp.tid()
      dofid = m.qLD_tile[leveladr + nodeid]
      qM_tile = wp.tile_load(
        d.qM[worldid], shape=(tilesize, tilesize), offset=(dofid, dofid)
      )
      qLD_tile = wp.tile_cholesky(qM_tile)
      wp.tile_store(d.qLD[worldid], qLD_tile, offset=(dofid, dofid))

    wp.launch_tiled(
      cholesky, dim=(d.nworld, size), inputs=[m, d, adr], block_dim=block_dim
    )

  qLD_tileadr, qLD_tilesize = m.qLD_tileadr.numpy(), m.qLD_tilesize.numpy()

  for i in range(len(qLD_tileadr)):
    beg = qLD_tileadr[i]
    end = m.qLD_tile.shape[0] if i == len(qLD_tileadr) - 1 else qLD_tileadr[i + 1]
    tile_cholesky(beg, end - beg, int(qLD_tilesize[i]))


def factor_m(m: Model, d: Data):
  """Factorizaton of inertia-like matrix M, assumed spd."""

  if m.opt.is_sparse:
    _factor_m_sparse(m, d)
  else:
    _factor_m_dense(m, d)


def rne(m: Model, d: Data):
  """Computes inverse dynamics using Newton-Euler algorithm."""

  cacc = wp.zeros(shape=(d.nworld, m.nbody), dtype=wp.spatial_vector)
  cfrc = wp.zeros(shape=(d.nworld, m.nbody), dtype=wp.spatial_vector)

  @wp.kernel
  def cacc_gravity(m: Model, cacc: wp.array(dtype=wp.spatial_vector, ndim=2)):
    worldid = wp.tid()
    cacc[worldid, 0] = wp.spatial_vector(wp.vec3(0.0), -m.opt.gravity)

  @wp.kernel
  def cacc_level(
    m: Model,
    d: Data,
    cacc: wp.array(dtype=wp.spatial_vector, ndim=2),
    leveladr: int,
  ):
    worldid, nodeid = wp.tid()
    bodyid = m.body_tree[leveladr + nodeid]
    dofnum = m.body_dofnum[bodyid]
    pid = m.body_parentid[bodyid]
    dofadr = m.body_dofadr[bodyid]
    local_cacc = cacc[worldid, pid]
    for i in range(dofnum):
      local_cacc += d.cdof_dot[worldid, dofadr + i] * d.qvel[worldid, dofadr + i]
    cacc[worldid, bodyid] = local_cacc

  @wp.kernel
  def frc_fn(
    d: Data,
    cfrc: wp.array(dtype=wp.spatial_vector, ndim=2),
    cacc: wp.array(dtype=wp.spatial_vector, ndim=2),
  ):
    worldid, bodyid = wp.tid()
    frc = math.inert_vec(d.cinert[worldid, bodyid], cacc[worldid, bodyid])
    frc += math.motion_cross_force(
      d.cvel[worldid, bodyid],
      math.inert_vec(d.cinert[worldid, bodyid], d.cvel[worldid, bodyid]),
    )
    cfrc[worldid, bodyid] += frc

  @wp.kernel
  def cfrc_fn(m: Model, cfrc: wp.array(dtype=wp.spatial_vector, ndim=2), leveladr: int):
    worldid, nodeid = wp.tid()
    bodyid = m.body_tree[leveladr + nodeid]
    pid = m.body_parentid[bodyid]
    wp.atomic_add(cfrc[worldid], pid, cfrc[worldid, bodyid])

  @wp.kernel
  def qfrc_bias(m: Model, d: Data, cfrc: wp.array(dtype=wp.spatial_vector, ndim=2)):
    worldid, dofid = wp.tid()
    bodyid = m.dof_bodyid[dofid]
    d.qfrc_bias[worldid, dofid] = wp.dot(d.cdof[worldid, dofid], cfrc[worldid, bodyid])

  wp.launch(cacc_gravity, dim=[d.nworld], inputs=[m, cacc])

  body_treeadr = m.body_treeadr.numpy()
  for i in range(len(body_treeadr)):
    beg = body_treeadr[i]
    end = m.nbody if i == len(body_treeadr) - 1 else body_treeadr[i + 1]
    wp.launch(cacc_level, dim=(d.nworld, end - beg), inputs=[m, d, cacc, beg])

  wp.launch(frc_fn, dim=[d.nworld, m.nbody], inputs=[d, cfrc, cacc])

  for i in reversed(range(len(body_treeadr))):
    beg = body_treeadr[i]
    end = m.nbody if i == len(body_treeadr) - 1 else body_treeadr[i + 1]
    wp.launch(cfrc_fn, dim=[d.nworld, end - beg], inputs=[m, cfrc, beg])

  wp.launch(qfrc_bias, dim=[d.nworld, m.nv], inputs=[m, d, cfrc])

<<<<<<< HEAD
  wp.launch(qfrc_bias, dim=[d.nworld, m.nv], inputs=[m, d, cfrc])


def fwd_actuation(m: types.Model, d: types.Data):
  """Actuation-dependent computations."""
  if not m.nu:
    return

  ctrl = d.ctrl

  @wp.kernel
  def clamp_ctrl(m: types.Model, ctrl: wp.array(dtype=wp.float32, ndim=2)):
    worldid, dofid = wp.tid()
    if m.actuator_ctrllimited[dofid]:
      ctrl[worldid, dofid] = wp.clamp(ctrl[worldid, dofid], m.actuator_ctrlrange[dofid, 0], m.actuator_ctrlrange[dofid, 1])
    
  wp.launch(clamp_ctrl, dim=[d.nworld, m.nu], inputs=[m, ctrl])

  # TODO support stateful actuators

  @wp.kernel
  def get_force(
    m: types.Model, 
    ctrl: wp.array(dtype=wp.float32, ndim=2),
    # outputs
    force: wp.array(dtype=wp.float32, ndim=2),
  ):
    worldid, dofid = wp.tid()
    gain = m.actuator_gainprm[dofid, 0]
    bias = m.actuator_biasprm[dofid, 0]
    # TODO support gain types other than FIXED
    f = gain * ctrl[worldid, dofid] + bias
    if m.actuator_forcelimited[dofid]:
      f = wp.clamp(f, m.actuator_forcerange[dofid, 0], m.actuator_forcerange[dofid, 1])
    force[worldid, dofid] = f

  wp.launch(get_force, dim=[d.nworld, m.nu], inputs=[m, ctrl], outputs=[d.actuator_force])

  qfrc_actuator = d.actuator_moment.T @ d.actuator_force

  # TODO actuator-level gravity compensation, skip if added as passive force

  # clamp qfrc_actuator
  actfrcrange = jp.where(
      m.jnt_actfrclimited[:, None],
      m.jnt_actfrcrange,
      jp.array([-jp.inf, jp.inf]),
  )
  actfrcrange = actfrcrange[m.dof_jntid]
  d.qfrc_actuator = jp.clip(qfrc_actuator, actfrcrange[:, 0], actfrcrange[:, 1])

  return d
=======

def com_vel(m: Model, d: Data):
  """Computes cvel, cdof_dot."""

  @wp.kernel
  def _root(d: Data):
    worldid, elementid = wp.tid()
    d.cvel[worldid, 0][elementid] = 0.0

  @wp.kernel
  def _level(m: Model, d: Data, leveladr: int):
    worldid, nodeid = wp.tid()
    bodyid = m.body_tree[leveladr + nodeid]
    dofid = m.body_dofadr[bodyid]
    jntid = m.body_jntadr[bodyid]
    jntnum = m.body_jntnum[bodyid]
    pid = m.body_parentid[bodyid]

    if jntnum == 0:
      d.cvel[worldid, bodyid] = d.cvel[worldid, pid]
      return

    cvel = d.cvel[worldid, pid]
    qvel = d.qvel[worldid]
    cdof = d.cdof[worldid]

    for j in range(jntid, jntid + jntnum):
      jnttype = m.jnt_type[j]

      if jnttype == 0:  # free
        cvel += cdof[dofid + 0] * qvel[dofid + 0]
        cvel += cdof[dofid + 1] * qvel[dofid + 1]
        cvel += cdof[dofid + 2] * qvel[dofid + 2]

        d.cdof_dot[worldid, dofid + 3] = math.motion_cross(cvel, cdof[dofid + 3])
        d.cdof_dot[worldid, dofid + 4] = math.motion_cross(cvel, cdof[dofid + 4])
        d.cdof_dot[worldid, dofid + 5] = math.motion_cross(cvel, cdof[dofid + 5])

        cvel += cdof[dofid + 3] * qvel[dofid + 3]
        cvel += cdof[dofid + 4] * qvel[dofid + 4]
        cvel += cdof[dofid + 5] * qvel[dofid + 5]

        dofid += 6
      elif jnttype == 1:  # ball
        d.cdof_dot[worldid, dofid + 0] = math.motion_cross(cvel, cdof[dofid + 0])
        d.cdof_dot[worldid, dofid + 1] = math.motion_cross(cvel, cdof[dofid + 1])
        d.cdof_dot[worldid, dofid + 2] = math.motion_cross(cvel, cdof[dofid + 2])

        cvel += cdof[dofid + 0] * qvel[dofid + 0]
        cvel += cdof[dofid + 1] * qvel[dofid + 1]
        cvel += cdof[dofid + 2] * qvel[dofid + 2]

        dofid += 3
      else:
        d.cdof_dot[worldid, dofid] = math.motion_cross(cvel, cdof[dofid])
        cvel += cdof[dofid] * qvel[dofid]

        dofid += 1

    d.cvel[worldid, bodyid] = cvel

  wp.launch(_root, dim=(d.nworld, 6), inputs=[d])

  body_treeadr = m.body_treeadr.numpy()
  for i in range(1, len(body_treeadr)):
    beg = body_treeadr[i]
    end = m.nbody if i == len(body_treeadr) - 1 else body_treeadr[i + 1]
    wp.launch(_level, dim=(d.nworld, end - beg), inputs=[m, d, beg])


def _solve_m_sparse(m: Model, d: Data, x: array2df, y: array2df):
  """Computes sparse backsubstitution: x = inv(L'*D*L)*y"""

  @wp.kernel
  def x_acc_up(m: Model, d: Data, x: array2df, leveladr: int):
    worldid, nodeid = wp.tid()
    update = m.qLD_update_tree[leveladr + nodeid]
    i, k, Madr_ki = update[0], update[1], update[2]
    wp.atomic_sub(x[worldid], i, d.qLD[worldid, 0, Madr_ki] * x[worldid, k])

  @wp.kernel
  def qLDiag_mul(m: Model, d: Data, x: array2df):
    worldid, dofid = wp.tid()
    x[worldid, dofid] *= d.qLDiagInv[worldid, dofid]

  @wp.kernel
  def x_acc_down(m: Model, d: Data, x: array2df, leveladr: int):
    worldid, nodeid = wp.tid()
    update = m.qLD_update_tree[leveladr + nodeid]
    i, k, Madr_ki = update[0], update[1], update[2]
    wp.atomic_sub(x[worldid], k, d.qLD[worldid, 0, Madr_ki] * x[worldid, i])

  wp.copy(x, y)

  qLD_update_treeadr = m.qLD_update_treeadr.numpy()

  for i in reversed(range(len(qLD_update_treeadr))):
    if i == len(qLD_update_treeadr) - 1:
      beg, end = qLD_update_treeadr[i], m.qLD_update_tree.shape[0]
    else:
      beg, end = qLD_update_treeadr[i], qLD_update_treeadr[i + 1]
    wp.launch(x_acc_up, dim=(d.nworld, end - beg), inputs=[m, d, x, beg])

  wp.launch(qLDiag_mul, dim=(d.nworld, m.nv), inputs=[m, d, x])

  for i in range(len(qLD_update_treeadr)):
    if i == len(qLD_update_treeadr) - 1:
      beg, end = qLD_update_treeadr[i], m.qLD_update_tree.shape[0]
    else:
      beg, end = qLD_update_treeadr[i], qLD_update_treeadr[i + 1]
    wp.launch(x_acc_down, dim=(d.nworld, end - beg), inputs=[m, d, x, beg])


def _solve_m_dense(m: Model, d: Data, x: array2df, y: array2df):
  """Computes dense backsubstitution: x = inv(L'*L)*y"""

  # TODO(team): develop heuristic for block dim, or make configurable
  block_dim = 32

  def tile_cho_solve(adr: int, size: int, tilesize: int):
    @wp.kernel
    def cho_solve(m: Model, d: Data, x: array2df, y: array2df, leveladr: int):
      worldid, nodeid = wp.tid()
      dofid = m.qLD_tile[leveladr + nodeid]
      y_slice = wp.tile_load(y[worldid], shape=(tilesize,), offset=(dofid,))
      qLD_tile = wp.tile_load(
        d.qLD[worldid], shape=(tilesize, tilesize), offset=(dofid, dofid)
      )
      x_slice = wp.tile_cholesky_solve(qLD_tile, y_slice)
      wp.tile_store(x[worldid], x_slice, offset=(dofid,))

    wp.launch_tiled(
      cho_solve, dim=(d.nworld, size), inputs=[m, d, x, y, adr], block_dim=block_dim
    )

  qLD_tileadr, qLD_tilesize = m.qLD_tileadr.numpy(), m.qLD_tilesize.numpy()

  for i in range(len(qLD_tileadr)):
    beg = qLD_tileadr[i]
    end = m.qLD_tile.shape[0] if i == len(qLD_tileadr) - 1 else qLD_tileadr[i + 1]
    tile_cho_solve(beg, end - beg, int(qLD_tilesize[i]))


def solve_m(m: Model, d: Data, x: array2df, y: array2df):
  """Computes backsubstitution: x = qLD * y."""

  if m.opt.is_sparse:
    _solve_m_sparse(m, d, x, y)
  else:
    _solve_m_dense(m, d, x, y)
>>>>>>> 95d89e2e
<|MERGE_RESOLUTION|>--- conflicted
+++ resolved
@@ -409,11 +409,8 @@
 
   wp.launch(qfrc_bias, dim=[d.nworld, m.nv], inputs=[m, d, cfrc])
 
-<<<<<<< HEAD
-  wp.launch(qfrc_bias, dim=[d.nworld, m.nv], inputs=[m, d, cfrc])
-
-
-def fwd_actuation(m: types.Model, d: types.Data):
+
+def fwd_actuation(m: Model, d: Data):
   """Actuation-dependent computations."""
   if not m.nu:
     return
@@ -421,7 +418,7 @@
   ctrl = d.ctrl
 
   @wp.kernel
-  def clamp_ctrl(m: types.Model, ctrl: wp.array(dtype=wp.float32, ndim=2)):
+  def clamp_ctrl(m: Model, ctrl: wp.array(dtype=wp.float32, ndim=2)):
     worldid, dofid = wp.tid()
     if m.actuator_ctrllimited[dofid]:
       ctrl[worldid, dofid] = wp.clamp(ctrl[worldid, dofid], m.actuator_ctrlrange[dofid, 0], m.actuator_ctrlrange[dofid, 1])
@@ -432,7 +429,7 @@
 
   @wp.kernel
   def get_force(
-    m: types.Model, 
+    m: Model, 
     ctrl: wp.array(dtype=wp.float32, ndim=2),
     # outputs
     force: wp.array(dtype=wp.float32, ndim=2),
@@ -462,8 +459,6 @@
   d.qfrc_actuator = jp.clip(qfrc_actuator, actfrcrange[:, 0], actfrcrange[:, 1])
 
   return d
-=======
-
 def com_vel(m: Model, d: Data):
   """Computes cvel, cdof_dot."""
 
@@ -612,5 +607,4 @@
   if m.opt.is_sparse:
     _solve_m_sparse(m, d, x, y)
   else:
-    _solve_m_dense(m, d, x, y)
->>>>>>> 95d89e2e
+    _solve_m_dense(m, d, x, y)